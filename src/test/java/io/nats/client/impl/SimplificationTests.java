--- conflicted
+++ resolved
@@ -1489,11 +1489,7 @@
             };
 
             try (MessageConsumer mcOver = ctxOver.consume(coOver, overHandler);
-<<<<<<< HEAD
-            MessageConsumer mcPrime = ctxPrime.consume(coPrime, primeHandler)) {
-=======
                  MessageConsumer mcPrime = ctxPrime.consume(coPrime, primeHandler)) {
->>>>>>> 5d1da2ca
                 while (left.get() > 0) {
                     sleep(100);
                 }
