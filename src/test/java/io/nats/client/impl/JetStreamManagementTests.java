// Copyright 2020 The NATS Authors
// Licensed under the Apache License, Version 2.0 (the "License");
// you may not use this file except in compliance with the License.
// You may obtain a copy of the License at:
//
// http://www.apache.org/licenses/LICENSE-2.0
//
// Unless required by applicable law or agreed to in writing, software
// distributed under the License is distributed on an "AS IS" BASIS,
// WITHOUT WARRANTIES OR CONDITIONS OF ANY KIND, either express or implied.
// See the License for the specific language governing permissions and
// limitations under the License.

package io.nats.client.impl;

import io.nats.client.*;
import io.nats.client.api.*;
import io.nats.client.support.DateTimeUtils;
import io.nats.client.utils.TestBase;
import org.junit.jupiter.api.Test;
import org.junit.jupiter.api.function.Executable;

import java.io.IOException;
import java.nio.charset.StandardCharsets;
import java.time.Duration;
import java.time.ZonedDateTime;
import java.util.ArrayList;
import java.util.HashMap;
import java.util.List;
import java.util.Map;
import java.util.concurrent.atomic.AtomicInteger;

import static io.nats.client.support.DateTimeUtils.DEFAULT_TIME;
import static io.nats.client.support.DateTimeUtils.ZONE_ID_GMT;
import static io.nats.client.support.NatsJetStreamConstants.*;
import static io.nats.client.utils.ResourceUtils.dataAsString;
import static org.junit.jupiter.api.Assertions.*;

public class JetStreamManagementTests extends JetStreamTestBase {

    @Test
    public void testStreamCreate() throws Exception {
        runInJsServer(nc -> {
            long now = ZonedDateTime.now().toEpochSecond();

            JetStreamManagement jsm = nc.jetStreamManagement();

            StreamConfiguration sc = StreamConfiguration.builder()
                .name(STREAM)
                .storageType(StorageType.Memory)
                .subjects(subject(0), subject(1))
                .build();

            StreamInfo si = jsm.addStream(sc);
            assertNotNull(si.getStreamState().toString()); // coverage
            assertTrue(now <= si.getCreateTime().toEpochSecond());

            assertNotNull(si.getConfiguration());
            sc = si.getConfiguration();
            assertEquals(STREAM, sc.getName());

            assertEquals(2, sc.getSubjects().size());
            assertEquals(subject(0), sc.getSubjects().get(0));
            assertEquals(subject(1), sc.getSubjects().get(1));
            assertTrue(subject(0).compareTo(subject(1)) != 0); // coverage

            assertEquals(RetentionPolicy.Limits, sc.getRetentionPolicy());
            assertEquals(DiscardPolicy.Old, sc.getDiscardPolicy());
            assertEquals(StorageType.Memory, sc.getStorageType());

            assertNotNull(si.getStreamState());
            assertEquals(-1, sc.getMaxConsumers());
            assertEquals(-1, sc.getMaxMsgs());
            assertEquals(-1, sc.getMaxBytes());
            assertEquals(-1, sc.getMaxMsgSize()); // COVERAGE for deprecated
            assertEquals(-1, sc.getMaximumMessageSize());
            assertEquals(1, sc.getReplicas());

            assertEquals(Duration.ZERO, sc.getMaxAge());
            assertEquals(Duration.ofSeconds(120), sc.getDuplicateWindow());
            assertFalse(sc.getNoAck());
            assertNull(sc.getTemplateOwner());

            StreamState ss = si.getStreamState();
            assertEquals(0, ss.getMsgCount());
            assertEquals(0, ss.getByteCount());
            assertEquals(0, ss.getFirstSequence());
            assertEquals(0, ss.getLastSequence());
            assertEquals(0, ss.getConsumerCount());

            if (nc.getServerInfo().isSameOrNewerThanVersion("2.10")) {
                JetStream js = nc.jetStream();
                String stream = stream();
                sc = StreamConfiguration.builder()
                    .name(stream)
                    .storageType(StorageType.Memory)
                    .firstSequence(42)
                    .subjects("test-first-seq").build();
                si = jsm.addStream(sc);
                assertNotNull(si.getTimestamp());
                assertEquals(42, si.getConfiguration().getFirstSequence());
                PublishAck pa = js.publish("test-first-seq", null);
                assertEquals(42, pa.getSeqno());
            }
        });
    }

    @Test
    public void testStreamMetadata() throws Exception {
        jsServer.run(TestBase::atLeast2_9_0, nc -> {
            Map<String, String> metaData = new HashMap<>(); metaData.put(META_KEY, META_VALUE);
            JetStreamManagement jsm = nc.jetStreamManagement();

            StreamConfiguration sc = StreamConfiguration.builder()
                .name(stream())
                .storageType(StorageType.Memory)
                .subjects(subject())
                .metadata(metaData)
                .build();

            StreamInfo si = jsm.addStream(sc);
            assertNotNull(si.getConfiguration());
            assertMetaData(si.getConfiguration().getMetadata());
        });
    }

    @Test
    public void testStreamCreateWithNoSubject() throws Exception {
        jsServer.run(nc -> {
            long now = ZonedDateTime.now().toEpochSecond();

            JetStreamManagement jsm = nc.jetStreamManagement();

            String stream = stream();
            StreamConfiguration sc = StreamConfiguration.builder()
                .name(stream)
                .storageType(StorageType.Memory)
                .build();

            StreamInfo si = jsm.addStream(sc);
            assertTrue(now <= si.getCreateTime().toEpochSecond());

            sc = si.getConfiguration();
            assertEquals(stream, sc.getName());

            assertEquals(1, sc.getSubjects().size());
            assertEquals(stream, sc.getSubjects().get(0));

            assertEquals(RetentionPolicy.Limits, sc.getRetentionPolicy());
            assertEquals(DiscardPolicy.Old, sc.getDiscardPolicy());
            assertEquals(StorageType.Memory, sc.getStorageType());

            assertNotNull(si.getConfiguration());
            assertNotNull(si.getStreamState());
            assertEquals(-1, sc.getMaxConsumers());
            assertEquals(-1, sc.getMaxMsgs());
            assertEquals(-1, sc.getMaxBytes());
            assertEquals(-1, sc.getMaximumMessageSize());
            assertEquals(1, sc.getReplicas());

            assertEquals(Duration.ZERO, sc.getMaxAge());
            assertEquals(Duration.ofSeconds(120), sc.getDuplicateWindow());
            assertFalse(sc.getNoAck());
            assertNull(sc.getTemplateOwner());

            StreamState ss = si.getStreamState();
            assertEquals(0, ss.getMsgCount());
            assertEquals(0, ss.getByteCount());
            assertEquals(0, ss.getFirstSequence());
            assertEquals(0, ss.getLastSequence());
            assertEquals(0, ss.getConsumerCount());
        });
    }

    @Test
    public void testUpdateStream() throws Exception {
        runInJsServer(nc -> {
            JetStreamManagement jsm = nc.jetStreamManagement();
            StreamInfo si = addTestStream(jsm);
            StreamConfiguration sc = si.getConfiguration();
            assertNotNull(sc);
            assertEquals(STREAM, sc.getName());
            assertNotNull(sc.getSubjects());
            assertEquals(2, sc.getSubjects().size());
            assertEquals(subject(0), sc.getSubjects().get(0));
            assertEquals(subject(1), sc.getSubjects().get(1));
            assertEquals(-1, sc.getMaxMsgs());
            assertEquals(-1, sc.getMaxBytes());
            assertEquals(-1, sc.getMaximumMessageSize());
            assertEquals(Duration.ZERO, sc.getMaxAge());
            assertEquals(StorageType.Memory, sc.getStorageType());
            assertEquals(DiscardPolicy.Old, sc.getDiscardPolicy());
            assertEquals(1, sc.getReplicas());
            assertFalse(sc.getNoAck());
            assertEquals(Duration.ofMinutes(2), sc.getDuplicateWindow());
            assertNull(sc.getTemplateOwner());

            sc = StreamConfiguration.builder()
                .name(STREAM)
                .storageType(StorageType.Memory) // File is default, this ensures it's not a change
                .subjects(subject(0), subject(1), subject(2))
                .maxMessages(42)
                .maxBytes(43)
                .maximumMessageSize(44)
                .maxAge(Duration.ofDays(100))
                .discardPolicy(DiscardPolicy.New)
                .noAck(true)
                .duplicateWindow(Duration.ofMinutes(3))
                .maxMessagesPerSubject(45)
                .build();
            si = jsm.updateStream(sc);
            assertNotNull(si);

            sc = si.getConfiguration();
            assertNotNull(sc);
            assertEquals(STREAM, sc.getName());
            assertNotNull(sc.getSubjects());
            assertEquals(3, sc.getSubjects().size());
            assertEquals(subject(0), sc.getSubjects().get(0));
            assertEquals(subject(1), sc.getSubjects().get(1));
            assertEquals(subject(2), sc.getSubjects().get(2));
            assertEquals(42, sc.getMaxMsgs());
            assertEquals(43, sc.getMaxBytes());
            assertEquals(44, sc.getMaximumMessageSize());
            assertEquals(45, sc.getMaxMsgsPerSubject());
            assertEquals(Duration.ofDays(100), sc.getMaxAge());
            assertEquals(StorageType.Memory, sc.getStorageType());
            assertEquals(DiscardPolicy.New, sc.getDiscardPolicy());
            assertEquals(1, sc.getReplicas());
            assertTrue(sc.getNoAck());
            assertEquals(Duration.ofMinutes(3), sc.getDuplicateWindow());
            assertNull(sc.getTemplateOwner());

            // allowed to change Allow Direct
            jsm.deleteStream(STREAM);
            jsm.addStream(getTestStreamConfigurationBuilder().allowDirect(false).build());
            jsm.updateStream(getTestStreamConfigurationBuilder().allowDirect(true).build());
            jsm.updateStream(getTestStreamConfigurationBuilder().allowDirect(false).build());

            // allowed to change Mirror Direct
            jsm.deleteStream(STREAM);
            jsm.addStream(getTestStreamConfigurationBuilder().mirrorDirect(false).build());
            jsm.updateStream(getTestStreamConfigurationBuilder().mirrorDirect(true).build());
            jsm.updateStream(getTestStreamConfigurationBuilder().mirrorDirect(false).build());
        });
    }

    @Test
    public void testAddStreamInvalids() throws Exception {
        jsServer.run(TestBase::atLeast2_10, nc -> {
            JetStreamManagement jsm = nc.jetStreamManagement();

            StreamConfiguration scNoName = StreamConfiguration.builder().build();
            assertThrows(IllegalArgumentException.class, () -> jsm.addStream(null));
            assertThrows(IllegalArgumentException.class, () -> jsm.addStream(scNoName));

            String stream = stream();

            StreamConfiguration sc = StreamConfiguration.builder()
                .name(stream)
                .description(variant())
                .storageType(StorageType.Memory)
                .subjects(subject())
                .build();
            jsm.addStream(sc);

            assert10058(() -> jsm.addStream(StreamConfiguration.builder(sc).subjects(subject()).build()));
            assert10058(() -> jsm.addStream(StreamConfiguration.builder(sc).description(variant()).build()));
            assert10058(() -> jsm.addStream(StreamConfiguration.builder(sc).retentionPolicy(RetentionPolicy.Interest).build()));
            assert10058(() -> jsm.addStream(StreamConfiguration.builder(sc).retentionPolicy(RetentionPolicy.WorkQueue).build()));
            assert10058(() -> jsm.addStream(StreamConfiguration.builder(sc).compressionOption(CompressionOption.S2).build()));
            assert10058(() -> jsm.addStream(StreamConfiguration.builder(sc).maxConsumers(1).build()));
            assert10058(() -> jsm.addStream(StreamConfiguration.builder(sc).maxMessages(1).build()));
            assert10058(() -> jsm.addStream(StreamConfiguration.builder(sc).maxMessagesPerSubject(1).build()));
            assert10058(() -> jsm.addStream(StreamConfiguration.builder(sc).maxAge(Duration.ofSeconds(1L)).build()));
            assert10058(() -> jsm.addStream(StreamConfiguration.builder(sc).maxMsgSize(1).build())); // COVERAGE for deprecated
            assert10058(() -> jsm.addStream(StreamConfiguration.builder(sc).maximumMessageSize(1).build()));
            assert10058(() -> jsm.addStream(StreamConfiguration.builder(sc).storageType(StorageType.File).build()));

            assert10058(() -> jsm.addStream(StreamConfiguration.builder(sc).noAck(true).build()));
            assert10058(() -> jsm.addStream(StreamConfiguration.builder(sc).discardPolicy(DiscardPolicy.New).build()));
            assert10058(() -> jsm.addStream(StreamConfiguration.builder(sc).duplicateWindow(Duration.ofSeconds(1L)).build()));
            assert10058(() -> jsm.addStream(StreamConfiguration.builder(sc).allowRollup(true).build()));
            assert10058(() -> jsm.addStream(StreamConfiguration.builder(sc).allowDirect(true).build()));
            assert10058(() -> jsm.addStream(StreamConfiguration.builder(sc).denyDelete(true).build()));
            assert10058(() -> jsm.addStream(StreamConfiguration.builder(sc).denyPurge(true).build()));
            assert10058(() -> jsm.addStream(StreamConfiguration.builder(sc).firstSequence(100).build()));
        });
    }

    // io.nats.client.JetStreamApiException: stream name already in use with a different configuration [10058]
    private void assert10058(Executable executable) {
        assertEquals(10058, assertThrows(JetStreamApiException.class, executable).getApiErrorCode());
    }

    @Test
    public void testUpdateStreamInvalids() throws Exception {
        jsServer.run(nc -> {
            JetStreamManagement jsm = nc.jetStreamManagement();

            StreamConfiguration scNoName = StreamConfiguration.builder().build();
            assertThrows(IllegalArgumentException.class, () -> jsm.updateStream(null));
            assertThrows(IllegalArgumentException.class, () -> jsm.updateStream(scNoName));

            String stream = stream();
            String[] subjects = new String[]{subject(), subject()};

            // cannot update non existent stream
            StreamConfiguration sc = getTestStreamConfiguration(stream, subjects);
            // stream not added yet
            assertThrows(JetStreamApiException.class, () -> jsm.updateStream(sc));

            // add the stream
            jsm.addStream(sc);

            // cannot change storage type
            StreamConfiguration scMemToFile = getTestStreamConfigurationBuilder(stream, subjects)
                .storageType(StorageType.File)
                .build();
            assertThrows(JetStreamApiException.class, () -> jsm.updateStream(scMemToFile));

            // cannot change MaxConsumers
            StreamConfiguration scMaxCon = getTestStreamConfigurationBuilder()
                .maxConsumers(2)
                .build();
            assertThrows(JetStreamApiException.class, () -> jsm.updateStream(scMaxCon));

            StreamConfiguration scReten = getTestStreamConfigurationBuilder(stream, subjects)
                .retentionPolicy(RetentionPolicy.Interest)
                .build();
            if (nc.getServerInfo().isOlderThanVersion("2.10")) {
                // cannot change RetentionPolicy
                assertThrows(JetStreamApiException.class, () -> jsm.updateStream(scReten));
            }
            else {
                jsm.updateStream(scReten);
            }

            jsm.deleteStream(stream);

            jsm.addStream(getTestStreamConfigurationBuilder(stream, subjects).storageType(StorageType.File).build());
            assertThrows(JetStreamApiException.class, () -> jsm.updateStream(getTestStreamConfiguration(stream, subjects)));
        });
    }

    private static StreamInfo addTestStream(JetStreamManagement jsm) throws IOException, JetStreamApiException {
        StreamInfo si = jsm.addStream(getTestStreamConfiguration());
        assertNotNull(si);
        return si;
    }

    private static StreamConfiguration getTestStreamConfiguration() {
        return getTestStreamConfigurationBuilder().build();
    }

    private static StreamConfiguration getTestStreamConfiguration(String stream, String... subjects) {
        return getTestStreamConfigurationBuilder(stream, subjects).build();
    }

    private static StreamConfiguration.Builder getTestStreamConfigurationBuilder() {
        return getTestStreamConfigurationBuilder(STREAM);
    }

    private static StreamConfiguration.Builder getTestStreamConfigurationBuilder(String stream, String... subjects) {
        if (subjects == null || subjects.length == 0) {
            subjects = new String[]{subject(0), subject(1)};
        }

        return StreamConfiguration.builder()
            .name(stream)
            .storageType(StorageType.Memory)
            .subjects(subjects);
    }

    @Test
    public void testGetStreamInfo() throws Exception {
        jsServer.run(nc -> {
            String stream = stream();

            JetStreamManagement jsm = nc.jetStreamManagement();
            assertThrows(JetStreamApiException.class, () -> jsm.getStreamInfo(stream));

            JetStream js = nc.jetStream();

            String[] subjects = new String[6];
            String subjectIx5 = subject();
            for (int x = 0; x < 5; x++) {
                subjects[x] = subject() + x + 1;
            }
            subjects[5] = subjectIx5 + ".>";

            createMemoryStream(jsm, stream, subjects);

            StreamInfo si = jsm.getStreamInfo(stream);
            assertEquals(stream, si.getConfiguration().getName());
            assertEquals(0, si.getStreamState().getSubjectCount());
            assertEquals(0, si.getStreamState().getSubjects().size());
            assertEquals(0, si.getStreamState().getDeletedCount());
            assertEquals(0, si.getStreamState().getDeleted().size());
            assertTrue(si.getStreamState().getSubjectMap().isEmpty());

            if (nc.getServerInfo().isOlderThanVersion("2.10")) {
                assertNull(si.getTimestamp());
            }
            else {
                assertNotNull(si.getTimestamp());
            }
            assertEquals(1, si.getConfiguration().getFirstSequence());

            List<PublishAck> packs = new ArrayList<>();
            for (int x = 0; x < 5; x++) {
                jsPublish(js, subjects[x], x + 1);
                PublishAck pa = jsPublish(js, subjects[x], data(x + 2));
                packs.add(pa);
                jsm.deleteMessage(stream, pa.getSeqno());
            }
            jsPublish(js, subjectIx5 + ".bar", 6);

            si = jsm.getStreamInfo(stream);
            assertEquals(stream, si.getConfiguration().getName());
            assertEquals(6, si.getStreamState().getSubjectCount());
            assertEquals(0, si.getStreamState().getSubjects().size());
            assertEquals(5, si.getStreamState().getDeletedCount());
            assertEquals(0, si.getStreamState().getDeleted().size());
            assertTrue(si.getStreamState().getSubjectMap().isEmpty());

            si = jsm.getStreamInfo(stream, StreamInfoOptions.builder().allSubjects().deletedDetails().build());
            assertEquals(stream, si.getConfiguration().getName());
            assertEquals(6, si.getStreamState().getSubjectCount());
            List<Subject> list = si.getStreamState().getSubjects();
            assertNotNull(list);
            assertEquals(5, si.getStreamState().getDeletedCount());
            assertEquals(5, si.getStreamState().getDeleted().size());
            assertEquals(6, list.size());
            Map<String, Subject> map = new HashMap<>();
            for (Subject su : list) {
                map.put(su.getName(), su);
            }
            for (int x = 0; x < 5; x++) {
                Subject s = map.get(subjects[x]);
                assertNotNull(s);
                assertEquals(x + 1, s.getCount());
            }
            Subject sf = map.get(subjectIx5 + ".bar");
            assertNotNull(sf);
            assertEquals(6, sf.getCount());
            assertEquals(6, si.getStreamState().getSubjectMap().size());

            for (PublishAck pa : packs) {
                assertTrue(si.getStreamState().getDeleted().contains(pa.getSeqno()));
            }

            jsPublish(js, subjectIx5 + ".baz", 2);
            sleep(100);

            si = jsm.getStreamInfo(stream, StreamInfoOptions.builder().filterSubjects(subjectIx5 + ".>").deletedDetails().build());
            assertEquals(7, si.getStreamState().getSubjectCount());
            list = si.getStreamState().getSubjects();
            assertNotNull(list);
            assertEquals(2, list.size());
            map = new HashMap<>();
            for (Subject su : list) {
                map.put(su.getName(), su);
            }
            Subject s = map.get(subjectIx5 + ".bar");
            assertNotNull(s);
            assertEquals(6, s.getCount());
            s = map.get(subjectIx5 + ".baz");
            assertNotNull(s);
            assertEquals(2, s.getCount());

            si = jsm.getStreamInfo(stream, StreamInfoOptions.builder().filterSubjects(subjects[4]).build());
            list = si.getStreamState().getSubjects();
            assertNotNull(list);
            assertEquals(1, list.size());
            s = list.get(0);
            assertEquals(subjects[4], s.getName());
            assertEquals(5, s.getCount());
        });
    }

    @Test
    public void testGetStreamInfoSubjectPagination() throws Exception {
        try (NatsTestServer ts = new NatsTestServer("src/test/resources/pagination.conf", false, true)) {
            try (Connection nc = standardConnection(ts.getURI())) {
                if (nc.getServerInfo().isNewerVersionThan("2.8.4")) {
                    JetStreamManagement jsm = nc.jetStreamManagement();
                    JetStream js = nc.jetStream();

                    long rounds = 101;
                    long size = 1000;
                    long count = rounds * size;
                    jsm.addStream(StreamConfiguration.builder()
                        .name(stream(1))
                        .storageType(StorageType.Memory)
                        .subjects("s.*.*")
                        .build());

                    jsm.addStream(StreamConfiguration.builder()
                        .name(stream(2))
                        .storageType(StorageType.Memory)
                        .subjects("t.*.*")
                        .build());

                    for (int x = 1; x <= rounds; x++) {
                        for (int y = 1; y <= size; y++) {
                            js.publish("s." + x + "." + y, null);
                        }
                    }

                    for (int y = 1; y <= size; y++) {
                        js.publish("t.7." + y, null);
                    }

                    StreamInfo si = jsm.getStreamInfo(stream(1));
                    validateStreamInfo(si.getStreamState(), 0, 0, count);

                    si = jsm.getStreamInfo(stream(1), StreamInfoOptions.allSubjects());
                    validateStreamInfo(si.getStreamState(), count, count, count);

                    si = jsm.getStreamInfo(stream(1), StreamInfoOptions.filterSubjects("s.7.*"));
                    validateStreamInfo(si.getStreamState(), size, size, count);

                    si = jsm.getStreamInfo(stream(1), StreamInfoOptions.filterSubjects("s.7.1"));
                    validateStreamInfo(si.getStreamState(), 1L, 1, count);

                    si = jsm.getStreamInfo(stream(2), StreamInfoOptions.filterSubjects("t.7.*"));
                    validateStreamInfo(si.getStreamState(), size, size, size);

                    si = jsm.getStreamInfo(stream(2), StreamInfoOptions.filterSubjects("t.7.1"));
                    validateStreamInfo(si.getStreamState(), 1L, 1, size);

                    List<StreamInfo> infos = jsm.getStreams();
                    assertEquals(2, infos.size());
                    si = infos.get(0);
                    if (si.getConfiguration().getSubjects().get(0).equals("s.*.*")) {
                        validateStreamInfo(si.getStreamState(), 0, 0, count);
                        validateStreamInfo(infos.get(1).getStreamState(), 0, 0, size);
                    }
                    else {
                        validateStreamInfo(si.getStreamState(), 0, 0, size);
                        validateStreamInfo(infos.get(1).getStreamState(), 0, 0, count);
                    }

                    infos = jsm.getStreams(">");
                    assertEquals(2, infos.size());

                    infos = jsm.getStreams("*.7.*");
                    assertEquals(2, infos.size());

                    infos = jsm.getStreams("*.7.1");
                    assertEquals(2, infos.size());

                    infos = jsm.getStreams("s.7.*");
                    assertEquals(1, infos.size());
                    assertEquals("s.*.*", infos.get(0).getConfiguration().getSubjects().get(0));

                    infos = jsm.getStreams("t.7.1");
                    assertEquals(1, infos.size());
                    assertEquals("t.*.*", infos.get(0).getConfiguration().getSubjects().get(0));
                }
            }
        }
    }

    private void validateStreamInfo(StreamState streamState, long subjectsList, long filteredCount, long subjectCount) {
        assertEquals(subjectsList, streamState.getSubjects().size());
        assertEquals(filteredCount, streamState.getSubjects().size());
        assertEquals(subjectCount, streamState.getSubjectCount());
    }

    @Test
    public void testGetStreamInfoOrNamesPaginationFilter() throws Exception {
        runInJsServer(nc -> {
            JetStreamManagement jsm = nc.jetStreamManagement();

            // getStreams pages at 256
            // getStreamNames pages at 1024

            addStreams(jsm, 300, 0, "x256");

            List<StreamInfo> list = jsm.getStreams();
            assertEquals(300, list.size());

            List<String> names = jsm.getStreamNames();
            assertEquals(300, names.size());

            addStreams(jsm, 1100, 300, "x1024");

            list = jsm.getStreams();
            assertEquals(1400, list.size());

            names = jsm.getStreamNames();
            assertEquals(1400, names.size());

            list = jsm.getStreams("*.x256.*");
            assertEquals(300, list.size());

            names = jsm.getStreamNames("*.x256.*");
            assertEquals(300, names.size());

            list = jsm.getStreams("*.x1024.*");
            assertEquals(1100, list.size());

            names = jsm.getStreamNames("*.x1024.*");
            assertEquals(1100, names.size());
        });
    }

    private void addStreams(JetStreamManagement jsm, int count, int adj, String div) throws IOException, JetStreamApiException {
        for (int x = 0; x < count; x++) {
            createMemoryStream(jsm, "stream-" + (x + adj), "sub" + (x + adj) + "." + div + ".*");
        }
    }

    @Test
    public void testGetStreamNamesBySubjectFilter() throws Exception {
        runInJsServer(nc -> {
            JetStreamManagement jsm = nc.jetStreamManagement();

            createMemoryStream(jsm, stream(1), "foo");
            createMemoryStream(jsm, stream(2), "bar");
            createMemoryStream(jsm, stream(3), "a.a");
            createMemoryStream(jsm, stream(4), "a.b");

            List<String> list = jsm.getStreamNames("*");
            assertStreamNameList(list, 1, 2);

            list = jsm.getStreamNames(">");
            assertStreamNameList(list, 1, 2, 3, 4);

            list = jsm.getStreamNames("*.*");
            assertStreamNameList(list, 3, 4);

            list = jsm.getStreamNames("a.>");
            assertStreamNameList(list, 3, 4);

            list = jsm.getStreamNames("a.*");
            assertStreamNameList(list, 3, 4);

            list = jsm.getStreamNames("foo");
            assertStreamNameList(list, 1);

            list = jsm.getStreamNames("a.a");
            assertStreamNameList(list, 3);

            list = jsm.getStreamNames("nomatch");
            assertStreamNameList(list);
        });
    }

    private void assertStreamNameList(List<String> list, int... ids) {
        assertNotNull(list);
        assertEquals(ids.length, list.size());
        for (int id : ids) {
            assertTrue(list.contains(stream(id)));
        }
    }

    @Test
    public void testDeleteStream() throws Exception {
        jsServer.run(nc -> {
            JetStreamManagement jsm = nc.jetStreamManagement();
            JetStreamApiException jsapiEx =
                assertThrows(JetStreamApiException.class, () -> jsm.deleteStream(stream()));
            assertEquals(10059, jsapiEx.getApiErrorCode());

            TestingStreamContainer tsc = new TestingStreamContainer(jsm);
            assertNotNull(jsm.getStreamInfo(tsc.stream));
            assertTrue(jsm.deleteStream(tsc.stream));

            jsapiEx = assertThrows(JetStreamApiException.class, () -> jsm.getStreamInfo(tsc.stream));
            assertEquals(10059, jsapiEx.getApiErrorCode());

            jsapiEx = assertThrows(JetStreamApiException.class, () -> jsm.deleteStream(tsc.stream));
            assertEquals(10059, jsapiEx.getApiErrorCode());
        });
    }

    @Test
    public void testPurgeStreamAndOptions() throws Exception {
        jsServer.run(nc -> {
            // invalid to have both keep and seq
            assertThrows(IllegalArgumentException.class,
                () -> PurgeOptions.builder().keep(1).sequence(1).build());

            JetStreamManagement jsm = nc.jetStreamManagement();

            // error to purge a stream that does not exist
            assertThrows(JetStreamApiException.class, () -> jsm.purgeStream(stream()));

            TestingStreamContainer tsc = new TestingStreamContainer(nc, 2);
            createMemoryStream(jsm, tsc.stream, tsc.subject(0), tsc.subject(1));

            StreamInfo si = jsm.getStreamInfo(tsc.stream);
            assertEquals(0, si.getStreamState().getMsgCount());

            jsPublish(nc, tsc.subject(0), 10);
            si = jsm.getStreamInfo(tsc.stream);
            assertEquals(10, si.getStreamState().getMsgCount());

            PurgeOptions options = PurgeOptions.builder().keep(7).build();
            PurgeResponse pr = jsm.purgeStream(tsc.stream, options);
            assertTrue(pr.isSuccess());
            assertEquals(3, pr.getPurged());

            options = PurgeOptions.builder().sequence(9).build();
            pr = jsm.purgeStream(tsc.stream, options);
            assertTrue(pr.isSuccess());
            assertEquals(5, pr.getPurged());
            si = jsm.getStreamInfo(tsc.stream);
            assertEquals(2, si.getStreamState().getMsgCount());

            pr = jsm.purgeStream(tsc.stream);
            assertTrue(pr.isSuccess());
            assertEquals(2, pr.getPurged());
            si = jsm.getStreamInfo(tsc.stream);
            assertEquals(0, si.getStreamState().getMsgCount());

            jsPublish(nc, tsc.subject(0), 10);
            jsPublish(nc, tsc.subject(1), 10);
            si = jsm.getStreamInfo(tsc.stream);
            assertEquals(20, si.getStreamState().getMsgCount());
            jsm.purgeStream(tsc.stream, PurgeOptions.subject(tsc.subject(0)));
            si = jsm.getStreamInfo(tsc.stream);
            assertEquals(10, si.getStreamState().getMsgCount());

            options = PurgeOptions.builder().subject(tsc.subject(0)).sequence(1).build();
            assertEquals(tsc.subject(0), options.getSubject());
            assertEquals(1, options.getSequence());

            options = PurgeOptions.builder().subject(tsc.subject(0)).keep(2).build();
            assertEquals(2, options.getKeep());
        });
    }

    @Test
    public void testAddDeleteConsumer() throws Exception {
        runInJsServer(nc -> {
            boolean atLeast2dot9 = ((NatsConnection)nc).getInfo().isSameOrNewerThanVersion("2.9");

            JetStreamManagement jsm = nc.jetStreamManagement();

            createMemoryStream(jsm, STREAM, subjectDot(">"));

            List<ConsumerInfo> list = jsm.getConsumers(STREAM);
            assertEquals(0, list.size());

            final ConsumerConfiguration cc = ConsumerConfiguration.builder().build();
            IllegalArgumentException iae =
                assertThrows(IllegalArgumentException.class, () -> jsm.addOrUpdateConsumer(null, cc));
            assertTrue(iae.getMessage().contains("Stream cannot be null or empty"));
            iae = assertThrows(IllegalArgumentException.class, () -> jsm.addOrUpdateConsumer(STREAM, null));
            assertTrue(iae.getMessage().contains("Config cannot be null"));

            // durable and name can both be null
            ConsumerInfo ci = jsm.addOrUpdateConsumer(STREAM, cc);
            assertNotNull(ci.getName());

            // threshold can be set for durable
            final ConsumerConfiguration cc2 = ConsumerConfiguration.builder().durable(DURABLE).inactiveThreshold(10000).build();
            ci = jsm.addOrUpdateConsumer(STREAM, cc2);
            assertEquals(10000, ci.getConsumerConfiguration().getInactiveThreshold().toMillis());

            // prep for next part of test
            jsm.deleteStream(STREAM);
            createMemoryStream(jsm, STREAM, subjectDot(">"));

            // with and w/o deliver subject for push/pull
            addConsumer(jsm, atLeast2dot9, 1, false, null, ConsumerConfiguration.builder()
                .durable(durable(1))
                .build());

            addConsumer(jsm, atLeast2dot9, 2, true, null, ConsumerConfiguration.builder()
                .durable(durable(2))
                .deliverSubject(deliver(2))
                .build());

            // test delete here
            List<String> consumers = jsm.getConsumerNames(STREAM);
            assertEquals(2, consumers.size());
            assertTrue(jsm.deleteConsumer(STREAM, durable(1)));
            consumers = jsm.getConsumerNames(STREAM);
            assertEquals(1, consumers.size());
            assertThrows(JetStreamApiException.class, () -> jsm.deleteConsumer(STREAM, durable(1)));

            // some testing of new name
            if (atLeast2dot9) {
                addConsumer(jsm, true, 3, false, null, ConsumerConfiguration.builder()
                    .durable(durable(3))
                    .name(durable(3))
                    .build());

                addConsumer(jsm, true, 4, true, null, ConsumerConfiguration.builder()
                    .durable(durable(4))
                    .name(durable(4))
                    .deliverSubject(deliver(4))
                    .build());

                addConsumer(jsm, true, 5, false, ">", ConsumerConfiguration.builder()
                    .durable(durable(5))
                    .filterSubject(">")
                    .build());

                addConsumer(jsm, true, 6, false, subjectDot(">"), ConsumerConfiguration.builder()
                    .durable(durable(6))
                    .filterSubject(subjectDot(">"))
                    .build());

                addConsumer(jsm, true, 7, false, subjectDot("foo"), ConsumerConfiguration.builder()
                    .durable(durable(7))
                    .filterSubject(subjectDot("foo"))
                    .build());
            }
        });
    }

    @Test
    public void testAddPausedConsumer() throws Exception {
        jsServer.run(TestBase::atLeast2_11, nc -> {
            JetStreamManagement jsm = nc.jetStreamManagement();
            TestingStreamContainer tsc = new TestingStreamContainer(jsm);

            List<ConsumerInfo> list = jsm.getConsumers(tsc.stream);
            assertEquals(0, list.size());

            ZonedDateTime pauseUntil = ZonedDateTime.now(ZONE_ID_GMT).plusMinutes(2);
            ConsumerConfiguration cc = ConsumerConfiguration.builder()
                    .durable(tsc.consumerName())
                    .pauseUntil(pauseUntil)
                    .build();

            // Consumer should be paused on creation.
            ConsumerInfo ci = jsm.addOrUpdateConsumer(tsc.stream, cc);
            assertTrue(ci.getPaused());
            assertTrue(ci.getPauseRemaining().toMillis() > 60_000);
            assertEquals(pauseUntil, ci.getConsumerConfiguration().getPauseUntil());
        });
    }

    @Test
    public void testPauseResumeConsumer() throws Exception {
        jsServer.run(TestBase::atLeast2_11, nc -> {
            JetStreamManagement jsm = nc.jetStreamManagement();
            TestingStreamContainer tsc = new TestingStreamContainer(jsm);

            List<ConsumerInfo> list = jsm.getConsumers(tsc.stream);
            assertEquals(0, list.size());

            ConsumerConfiguration cc = ConsumerConfiguration.builder()
                    .durable(tsc.consumerName())
                    .build();

            // durable and name can both be null
            ConsumerInfo ci = jsm.addOrUpdateConsumer(tsc.stream, cc);
            assertNotNull(ci.getName());

            // pause consumer
            ZonedDateTime pauseUntil = ZonedDateTime.now(ZONE_ID_GMT).plusMinutes(2);
            ConsumerPauseResponse pauseResponse = jsm.pauseConsumer(tsc.stream, ci.getName(), pauseUntil);
            assertTrue(pauseResponse.isPaused());
            assertEquals(pauseUntil, pauseResponse.getPauseUntil());

            ci = jsm.getConsumerInfo(tsc.stream, ci.getName());
            assertTrue(ci.getPaused());
            assertTrue(ci.getPauseRemaining().toMillis() > 60_000);

            // resume consumer
            boolean isResumed = jsm.resumeConsumer(tsc.stream, ci.getName());
            assertTrue(isResumed);

            ci = jsm.getConsumerInfo(tsc.stream, ci.getName());
            assertFalse(ci.getPaused());

            // pause again
            pauseResponse = jsm.pauseConsumer(tsc.stream, ci.getName(), pauseUntil);
            assertTrue(pauseResponse.isPaused());
            assertEquals(pauseUntil, pauseResponse.getPauseUntil());

            // resume via pause with no date
            pauseResponse = jsm.pauseConsumer(tsc.stream, ci.getName(), null);
            assertFalse(pauseResponse.isPaused());
            assertEquals(DEFAULT_TIME, pauseResponse.getPauseUntil());

            ci = jsm.getConsumerInfo(tsc.stream, ci.getName());
            assertFalse(ci.getPaused());

            assertThrows(JetStreamApiException.class, () -> jsm.pauseConsumer(stream(), tsc.consumerName(), pauseUntil));
            assertThrows(JetStreamApiException.class, () -> jsm.pauseConsumer(tsc.stream, name(), pauseUntil));
            assertThrows(JetStreamApiException.class, () -> jsm.resumeConsumer(stream(), tsc.consumerName()));
            assertThrows(JetStreamApiException.class, () -> jsm.resumeConsumer(tsc.stream, name()));
        });
    }

    private static void addConsumer(JetStreamManagement jsm, boolean atLeast2dot9, int id, boolean deliver, String fs, ConsumerConfiguration cc) throws IOException, JetStreamApiException {
        ConsumerInfo ci = jsm.addOrUpdateConsumer(STREAM, cc);
        assertEquals(durable(id), ci.getName());
        if (atLeast2dot9) {
            assertEquals(durable(id), ci.getConsumerConfiguration().getName());
        }
        assertEquals(durable(id), ci.getConsumerConfiguration().getDurable());
        if (fs == null) {
            assertNull(ci.getConsumerConfiguration().getFilterSubject());
        }
        if (deliver) {
            assertEquals(deliver(id), ci.getConsumerConfiguration().getDeliverSubject());
        }
    }

    @Test
    public void testValidConsumerUpdates() throws Exception {
        runInJsServer(nc -> {
            JetStreamManagement jsm = nc.jetStreamManagement();
            createMemoryStream(jsm, STREAM, SUBJECT_GT);

            ConsumerConfiguration cc = prepForUpdateTest(jsm);
            cc = ConsumerConfiguration.builder(cc).deliverSubject(deliver(2)).build();
            assertValidAddOrUpdate(jsm, cc);

            cc = prepForUpdateTest(jsm);
            cc = ConsumerConfiguration.builder(cc).ackWait(Duration.ofSeconds(5)).build();
            assertValidAddOrUpdate(jsm, cc);

            cc = prepForUpdateTest(jsm);
            cc = ConsumerConfiguration.builder(cc).rateLimit(100).build();
            assertValidAddOrUpdate(jsm, cc);

            cc = prepForUpdateTest(jsm);
            cc = ConsumerConfiguration.builder(cc).maxAckPending(100).build();
            assertValidAddOrUpdate(jsm, cc);

            cc = prepForUpdateTest(jsm);
            cc = ConsumerConfiguration.builder(cc).maxDeliver(4).build();
            assertValidAddOrUpdate(jsm, cc);

            if (nc.getServerInfo().isNewerVersionThan("2.8.4")) {
                cc = prepForUpdateTest(jsm);
                cc = ConsumerConfiguration.builder(cc).filterSubject(SUBJECT_STAR).build();
                assertValidAddOrUpdate(jsm, cc);
            }
        });
    }

    @Test
    public void testInvalidConsumerUpdates() throws Exception {
        runInJsServer(nc -> {
            JetStreamManagement jsm = nc.jetStreamManagement();
            createMemoryStream(jsm, STREAM, SUBJECT_GT);

            ConsumerConfiguration cc = prepForUpdateTest(jsm);
            cc = ConsumerConfiguration.builder(cc).deliverPolicy(DeliverPolicy.New).build();
            assertInvalidConsumerUpdate(jsm, cc);

            if (nc.getServerInfo().isSameOrOlderThanVersion("2.8.4")) {
                cc = prepForUpdateTest(jsm);
                cc = ConsumerConfiguration.builder(cc).filterSubject(SUBJECT_STAR).build();
                assertInvalidConsumerUpdate(jsm, cc);
            }

            cc = prepForUpdateTest(jsm);
            cc = ConsumerConfiguration.builder(cc).idleHeartbeat(Duration.ofMillis(111)).build();
            assertInvalidConsumerUpdate(jsm, cc);
        });
    }

    private ConsumerConfiguration prepForUpdateTest(JetStreamManagement jsm) throws IOException, JetStreamApiException {
        try {
            jsm.deleteConsumer(STREAM, durable(1));
        }
        catch (Exception e) { /* ignore */ }

        ConsumerConfiguration cc = ConsumerConfiguration.builder()
            .durable(durable(1))
            .ackPolicy(AckPolicy.Explicit)
            .deliverSubject(deliver(1))
            .maxDeliver(3)
            .filterSubject(SUBJECT_GT)
            .build();
        assertValidAddOrUpdate(jsm, cc);
        return cc;
    }

    private void assertInvalidConsumerUpdate(JetStreamManagement jsm, ConsumerConfiguration cc) {
        JetStreamApiException e = assertThrows(JetStreamApiException.class, () -> jsm.addOrUpdateConsumer(STREAM, cc));
        assertEquals(10012, e.getApiErrorCode());
        assertEquals(500, e.getErrorCode());
    }

    private void assertValidAddOrUpdate(JetStreamManagement jsm, ConsumerConfiguration cc) throws IOException, JetStreamApiException {
        ConsumerInfo ci = jsm.addOrUpdateConsumer(STREAM, cc);
        ConsumerConfiguration cicc = ci.getConsumerConfiguration();
        assertEquals(cc.getDurable(), ci.getName());
        assertEquals(cc.getDurable(), cicc.getDurable());
        assertEquals(cc.getDeliverSubject(), cicc.getDeliverSubject());
        assertEquals(cc.getMaxDeliver(), cicc.getMaxDeliver());
        assertEquals(cc.getDeliverPolicy(), cicc.getDeliverPolicy());

        List<String> consumers = jsm.getConsumerNames(STREAM);
        assertEquals(1, consumers.size());
        assertEquals(cc.getDurable(), consumers.get(0));
    }

    @Test
    public void testConsumerMetadata() throws Exception {
        jsServer.run(nc -> {
            Map<String, String> metaData = new HashMap<>(); metaData.put(META_KEY, META_VALUE);
            JetStreamManagement jsm = nc.jetStreamManagement();
            TestingStreamContainer tsc = new TestingStreamContainer(jsm);

            ConsumerConfiguration cc = ConsumerConfiguration.builder()
                .durable(tsc.consumerName())
                .metadata(metaData)
                .build();

            ConsumerInfo ci = jsm.addOrUpdateConsumer(tsc.stream, cc);
            assertMetaData(ci.getConsumerConfiguration().getMetadata());
        });
    }

    @Test
    public void testCreateConsumersWithFilters() throws Exception {
        runInJsServer(nc -> {
            JetStreamManagement jsm = nc.jetStreamManagement();

            createDefaultTestStream(jsm);

            // plain subject
            ConsumerConfiguration.Builder builder = ConsumerConfiguration.builder().durable(DURABLE);
            jsm.addOrUpdateConsumer(STREAM, builder.filterSubject(SUBJECT).build());
            List<ConsumerInfo> cis = jsm.getConsumers(STREAM);
            assertEquals(SUBJECT, cis.get(0).getConsumerConfiguration().getFilterSubject());

            if (nc.getServerInfo().isSameOrNewerThanVersion("2.10")) {
                // 2.10 and later you can set the filter to something that does not match
                jsm.addOrUpdateConsumer(STREAM, builder.filterSubject(subjectDot("two-ten-allows-not-matching")).build());
                cis = jsm.getConsumers(STREAM);
                assertEquals(subjectDot("two-ten-allows-not-matching"), cis.get(0).getConsumerConfiguration().getFilterSubject());
            }
            else {
                assertThrows(JetStreamApiException.class,
                    () -> jsm.addOrUpdateConsumer(STREAM, builder.filterSubject(subjectDot("not-match")).build()));
            }

            // wildcard subject
            jsm.deleteStream(STREAM);
            createMemoryStream(jsm, STREAM, SUBJECT_STAR);

            jsm.addOrUpdateConsumer(STREAM, builder.filterSubject(subjectDot("A")).build());
            cis = jsm.getConsumers(STREAM);
            assertEquals(subjectDot("A"), cis.get(0).getConsumerConfiguration().getFilterSubject());

            // gt subject
            jsm.deleteStream(STREAM);
            createMemoryStream(jsm, STREAM, SUBJECT_GT);

            jsm.addOrUpdateConsumer(STREAM, builder.filterSubject(subjectDot("A")).build());
            cis = jsm.getConsumers(STREAM);
            assertEquals(subjectDot("A"), cis.get(0).getConsumerConfiguration().getFilterSubject());
        });
    }

    @Test
    public void testGetConsumerInfo() throws Exception {
        jsServer.run(nc -> {
            JetStreamManagement jsm = nc.jetStreamManagement();
            TestingStreamContainer tsc = new TestingStreamContainer(jsm);
            assertThrows(JetStreamApiException.class, () -> jsm.getConsumerInfo(tsc.stream, tsc.consumerName()));
            ConsumerConfiguration cc = ConsumerConfiguration.builder().durable(tsc.consumerName()).build();
            ConsumerInfo ci = jsm.addOrUpdateConsumer(tsc.stream, cc);
            assertEquals(tsc.stream, ci.getStreamName());
            assertEquals(tsc.consumerName(), ci.getName());
            ci = jsm.getConsumerInfo(tsc.stream, tsc.consumerName());
            assertEquals(tsc.stream, ci.getStreamName());
            assertEquals(tsc.consumerName(), ci.getName());
            assertThrows(JetStreamApiException.class, () -> jsm.getConsumerInfo(tsc.stream, durable(999)));
            if (nc.getServerInfo().isSameOrNewerThanVersion("2.10")) {
                assertNotNull(ci.getTimestamp());
            }
            else {
                assertNull(ci.getTimestamp());
            }
        });
    }

    @Test
    public void testGetConsumers() throws Exception {
        jsServer.run(nc -> {
            JetStreamManagement jsm = nc.jetStreamManagement();
            TestingStreamContainer tsc = new TestingStreamContainer(jsm);

            addConsumers(jsm, tsc.stream, 600, "A"); // getConsumers pages at 256

            List<ConsumerInfo> list = jsm.getConsumers(tsc.stream);
            assertEquals(600, list.size());

            addConsumers(jsm, tsc.stream, 500, "B"); // getConsumerNames pages at 1024
            List<String> names = jsm.getConsumerNames(tsc.stream);
            assertEquals(1100, names.size());
        });
    }

    private void addConsumers(JetStreamManagement jsm, String stream, int count, String durableVary) throws IOException, JetStreamApiException {
        for (int x = 1; x <= count; x++) {
            String dur = durable(durableVary, x);
            ConsumerConfiguration cc = ConsumerConfiguration.builder()
                .durable(dur)
                .build();
            ConsumerInfo ci = jsm.addOrUpdateConsumer(stream, cc);
            assertEquals(dur, ci.getName());
            assertEquals(dur, ci.getConsumerConfiguration().getDurable());
            assertNull(ci.getConsumerConfiguration().getDeliverSubject());
        }
    }

    @Test
    public void testDeleteMessage() throws Exception {
        MessageDeleteRequest mdr = new MessageDeleteRequest(1, true);
        assertEquals("{\"seq\":1}", mdr.toJson());
        assertEquals(1, mdr.getSequence());
        assertTrue(mdr.isErase());
        assertFalse(mdr.isNoErase());

        mdr = new MessageDeleteRequest(1, false);
        assertEquals("{\"seq\":1,\"no_erase\":true}", mdr.toJson());
        assertEquals(1, mdr.getSequence());
        assertFalse(mdr.isErase());
        assertTrue(mdr.isNoErase());

        runInJsServer(nc -> {
            createDefaultTestStream(nc);
            JetStream js = nc.jetStream();

            Headers h = new Headers();
            h.add("foo", "bar");

            ZonedDateTime beforeCreated = ZonedDateTime.now();
            js.publish(NatsMessage.builder().subject(SUBJECT).headers(h).data(dataBytes(1)).build());
            js.publish(NatsMessage.builder().subject(SUBJECT).build());

            JetStreamManagement jsm = nc.jetStreamManagement();

            MessageInfo mi = jsm.getMessage(STREAM, 1);
            assertNotNull(mi.toString());
            assertEquals(SUBJECT, mi.getSubject());
            assertEquals(data(1), new String(mi.getData()));
            assertEquals(1, mi.getSeq());
            assertTrue(mi.getTime().toEpochSecond() >= beforeCreated.toEpochSecond());
            assertNotNull(mi.getHeaders());
            assertEquals("bar", mi.getHeaders().get("foo").get(0));

            mi = jsm.getMessage(STREAM, 2);
            assertNotNull(mi.toString());
            assertEquals(SUBJECT, mi.getSubject());
            assertNull(mi.getData());
            assertEquals(2, mi.getSeq());
            assertTrue(mi.getTime().toEpochSecond() >= beforeCreated.toEpochSecond());
            assertTrue(mi.getHeaders() == null || mi.getHeaders().isEmpty());

            assertTrue(jsm.deleteMessage(STREAM, 1, false)); // added coverage for use of erase (no_erase) flag.
            assertThrows(JetStreamApiException.class, () -> jsm.deleteMessage(STREAM, 1));
            assertThrows(JetStreamApiException.class, () -> jsm.getMessage(STREAM, 1));
            assertThrows(JetStreamApiException.class, () -> jsm.getMessage(STREAM, 3));
            assertThrows(JetStreamApiException.class, () -> jsm.deleteMessage(stream(999), 1));
            assertThrows(JetStreamApiException.class, () -> jsm.getMessage(stream(999), 1));
        });
    }

    @Test
    public void testAuthCreateUpdateStream() throws Exception {
        try (NatsTestServer ts = new NatsTestServer("src/test/resources/js_authorization.conf", false)) {
            Options optionsSrc = new Options.Builder().server(ts.getURI())
                .userInfo("serviceup".toCharArray(), "uppass".toCharArray()).build();

            try (Connection nc = Nats.connect(optionsSrc)) {
                JetStreamManagement jsm = nc.jetStreamManagement();

                // add streams with both account
                StreamConfiguration sc = StreamConfiguration.builder()
                    .name(STREAM)
                    .storageType(StorageType.Memory)
                    .subjects(subject(1))
                    .build();
                StreamInfo si = jsm.addStream(sc);

                sc = StreamConfiguration.builder(si.getConfiguration())
                    .addSubjects(subject(2))
                    .build();

                jsm.updateStream(sc);
            }
        }
    }

    @Test
    public void testSealed() throws Exception {
        jsServer.run(nc -> {
            JetStreamManagement jsm = nc.jetStreamManagement();

            TestingStreamContainer tsc = new TestingStreamContainer(nc);
            assertFalse(tsc.si.getConfiguration().getSealed());

            JetStream js = nc.jetStream();
            js.publish(tsc.subject(), "data1".getBytes());

            StreamConfiguration sc = new StreamConfiguration.Builder(tsc.si.getConfiguration())
                .seal().build();
            StreamInfo si = jsm.updateStream(sc);
            assertTrue(si.getConfiguration().getSealed());

            assertThrows(JetStreamApiException.class, () -> js.publish(tsc.subject(), "data2".getBytes()));
        });
    }

    @Test
    public void testStorageTypeCoverage() {
        assertEquals(StorageType.File, StorageType.get("file"));
        assertEquals(StorageType.File, StorageType.get("FILE"));
        assertEquals(StorageType.Memory, StorageType.get("memory"));
        assertEquals(StorageType.Memory, StorageType.get("MEMORY"));
        assertNull(StorageType.get("nope"));
    }

    @Test
    public void testConsumerReplica() throws Exception {
        jsServer.run(nc -> {
            JetStreamManagement jsm = nc.jetStreamManagement();
            TestingStreamContainer tsc = new TestingStreamContainer(nc);

            final ConsumerConfiguration cc0 = ConsumerConfiguration.builder()
                .durable(tsc.consumerName())
                .build();
            ConsumerInfo ci = jsm.addOrUpdateConsumer(tsc.stream, cc0);
            // server returns 0 when value is not set
            assertEquals(0, ci.getConsumerConfiguration().getNumReplicas());

            final ConsumerConfiguration cc1 = ConsumerConfiguration.builder()
                .durable(tsc.consumerName())
                .numReplicas(1)
                .build();
            ci = jsm.addOrUpdateConsumer(tsc.stream, cc1);
            assertEquals(1, ci.getConsumerConfiguration().getNumReplicas());
        });
    }

    @Test
    public void testGetMessage() throws Exception {
        jsServer.run(nc -> {
            if (nc.getServerInfo().isNewerVersionThan("2.8.4")) {
                JetStreamManagement jsm = nc.jetStreamManagement();
                JetStream js = nc.jetStream();

                TestingStreamContainer tsc = new TestingStreamContainer(nc, 2);
                assertFalse(tsc.si.getConfiguration().getAllowDirect());

                ZonedDateTime beforeCreated = ZonedDateTime.now();
                js.publish(buildTestGetMessage(tsc, 0, 1));
                js.publish(buildTestGetMessage(tsc, 1, 2));
                js.publish(buildTestGetMessage(tsc, 0, 3));
                js.publish(buildTestGetMessage(tsc, 1, 4));
                js.publish(buildTestGetMessage(tsc, 0, 5));
                js.publish(buildTestGetMessage(tsc, 1, 6));

                validateGetMessage(jsm, tsc, beforeCreated);

                StreamConfiguration sc = StreamConfiguration.builder(tsc.si.getConfiguration()).allowDirect(true).build();
                StreamInfo si = jsm.updateStream(sc);
                assertTrue(si.getConfiguration().getAllowDirect());
                validateGetMessage(jsm, tsc, beforeCreated);

                // error case stream doesn't exist
                assertThrows(JetStreamApiException.class, () -> jsm.getMessage(stream(999), 1));
            }
        });
    }

    private static NatsMessage buildTestGetMessage(TestingStreamContainer tsc, int s, int q) {
        String data = "s" + s + "-q" + q;
        return NatsMessage.builder()
            .subject(tsc.subject(s))
            .data("d-" + data)
            .headers(new Headers().put("h", "h-" + data))
            .build();
    }

    private void validateGetMessage(JetStreamManagement jsm, TestingStreamContainer tsc, ZonedDateTime beforeCreated) throws IOException, JetStreamApiException {

        assertMessageInfo(tsc, 0, 1, jsm.getMessage(tsc.stream, 1), beforeCreated);
        assertMessageInfo(tsc, 0, 5, jsm.getLastMessage(tsc.stream, tsc.subject(0)), beforeCreated);
        assertMessageInfo(tsc, 1, 6, jsm.getLastMessage(tsc.stream, tsc.subject(1)), beforeCreated);

        assertMessageInfo(tsc, 0, 1, jsm.getNextMessage(tsc.stream, -1, tsc.subject(0)), beforeCreated);
        assertMessageInfo(tsc, 1, 2, jsm.getNextMessage(tsc.stream, -1, tsc.subject(1)), beforeCreated);
        assertMessageInfo(tsc, 0, 1, jsm.getNextMessage(tsc.stream, 0, tsc.subject(0)), beforeCreated);
        assertMessageInfo(tsc, 1, 2, jsm.getNextMessage(tsc.stream, 0, tsc.subject(1)), beforeCreated);
        assertMessageInfo(tsc, 0, 1, jsm.getFirstMessage(tsc.stream, tsc.subject(0)), beforeCreated);
        assertMessageInfo(tsc, 1, 2, jsm.getFirstMessage(tsc.stream, tsc.subject(1)), beforeCreated);

        assertMessageInfo(tsc, 0, 1, jsm.getNextMessage(tsc.stream, 1, tsc.subject(0)), beforeCreated);
        assertMessageInfo(tsc, 1, 2, jsm.getNextMessage(tsc.stream, 1, tsc.subject(1)), beforeCreated);

        assertMessageInfo(tsc, 0, 3, jsm.getNextMessage(tsc.stream, 2, tsc.subject(0)), beforeCreated);
        assertMessageInfo(tsc, 1, 2, jsm.getNextMessage(tsc.stream, 2, tsc.subject(1)), beforeCreated);

        assertMessageInfo(tsc, 0, 5, jsm.getNextMessage(tsc.stream, 5, tsc.subject(0)), beforeCreated);
        assertMessageInfo(tsc, 1, 6, jsm.getNextMessage(tsc.stream, 5, tsc.subject(1)), beforeCreated);

        assertStatus(10003, assertThrows(JetStreamApiException.class, () -> jsm.getMessage(tsc.stream, -1)));
        assertStatus(10003, assertThrows(JetStreamApiException.class, () -> jsm.getMessage(tsc.stream, 0)));
        assertStatus(10037, assertThrows(JetStreamApiException.class, () -> jsm.getMessage(tsc.stream, 9)));
        assertStatus(10037, assertThrows(JetStreamApiException.class, () -> jsm.getLastMessage(tsc.stream, "not-a-subject")));
        assertStatus(10037, assertThrows(JetStreamApiException.class, () -> jsm.getFirstMessage(tsc.stream, "not-a-subject")));
        assertStatus(10037, assertThrows(JetStreamApiException.class, () -> jsm.getNextMessage(tsc.stream, 9, tsc.subject(0))));
        assertStatus(10037, assertThrows(JetStreamApiException.class, () -> jsm.getNextMessage(tsc.stream, 1, "not-a-subject")));
    }

    private void assertStatus(int apiErrorCode, JetStreamApiException jsae) {
        assertEquals(apiErrorCode, jsae.getApiErrorCode());
    }

    private void assertMessageInfo(TestingStreamContainer tsc, int subj, long seq, MessageInfo mi, ZonedDateTime beforeCreated) {
        assertEquals(tsc.stream, mi.getStream());
        assertEquals(tsc.subject(subj), mi.getSubject());
        assertEquals(seq, mi.getSeq());
        assertNotNull(mi.getTime());
        assertTrue(mi.getTime().toEpochSecond() >= beforeCreated.toEpochSecond());
        String expectedData = "s" + subj + "-q" + seq;
        assertEquals("d-" + expectedData, new String(mi.getData()));
        assertEquals("h-" + expectedData, mi.getHeaders().getFirst("h"));
        assertNull(mi.getHeaders().getFirst(NATS_SUBJECT));
        assertNull(mi.getHeaders().getFirst(NATS_SEQUENCE));
        assertNull(mi.getHeaders().getFirst(NATS_TIMESTAMP));
        assertNull(mi.getHeaders().getFirst(NATS_STREAM));
        assertNull(mi.getHeaders().getFirst(NATS_LAST_SEQUENCE));
    }

    @SuppressWarnings("deprecation")
    @Test
    public void testMessageGetRequest() {
        validateMessageGetRequest(1, null, null, MessageGetRequest.forSequence(1));
        validateMessageGetRequest(-1, "last", null, MessageGetRequest.lastForSubject("last"));
        validateMessageGetRequest(-1, null, "first", MessageGetRequest.firstForSubject("first"));
        validateMessageGetRequest(1, null, "first", MessageGetRequest.nextForSubject(1, "first"));

        // coverage for deprecated methods
        MessageGetRequest.seqBytes(1);
        MessageGetRequest.lastBySubjectBytes(SUBJECT);
        new MessageGetRequest(1);
        new MessageGetRequest(SUBJECT);

        // coverage for MessageInfo, has error
        String json = dataAsString("GenericErrorResponse.json");
        NatsMessage m = new NatsMessage("sub", null, json.getBytes(StandardCharsets.US_ASCII));
        MessageInfo mi = new MessageInfo(m);
        assertTrue(mi.hasError());
        assertEquals(-1, mi.getLastSeq());
        assertFalse(mi.toString().contains("last_seq"));

        // coverage for MessageInfo
        m = new NatsMessage("sub", null, new Headers()
            .put(NATS_SUBJECT, "sub")
            .put(NATS_SEQUENCE, "1")
            .put(NATS_LAST_SEQUENCE, "1")
            .put(NATS_TIMESTAMP, DateTimeUtils.toRfc3339(ZonedDateTime.now())),
            null);
        mi = new MessageInfo(m, "stream", true);
        assertEquals(1, mi.getLastSeq());
        assertTrue(mi.toString().contains("last_seq"));
        assertNotNull(mi.toString());
    }

    private void validateMessageGetRequest(
        long seq, String lastBySubject, String nextBySubject, MessageGetRequest mgr) {
        assertEquals(seq, mgr.getSequence());
        assertEquals(lastBySubject, mgr.getLastBySubject());
        assertEquals(nextBySubject, mgr.getNextBySubject());
        assertEquals(seq > 0 && nextBySubject == null, mgr.isSequenceOnly());
        assertEquals(lastBySubject != null, mgr.isLastBySubject());
        assertEquals(nextBySubject != null, mgr.isNextBySubject());
    }
<<<<<<< HEAD
=======

    @Test
    public void testDirectMessageRepublishedSubject() throws Exception {
        jsServer.run(TestBase::atLeast2_9_0, nc -> {
            JetStreamManagement jsm = nc.jetStreamManagement();
            String streamBucketName = "sb-" + variant(null);
            String subject = subject();
            String streamSubject = subject + ".>";
            String publishSubject1 = subject + ".one";
            String publishSubject2 = subject + ".two";
            String publishSubject3 = subject + ".three";
            String republishDest = "$KV." + streamBucketName + ".>";

            StreamConfiguration sc = StreamConfiguration.builder()
                .name(streamBucketName)
                .storageType(StorageType.Memory)
                .subjects(streamSubject)
                .republish(Republish.builder().source(">").destination(republishDest).build())
                .build();
            jsm.addStream(sc);

            KeyValueConfiguration kvc = KeyValueConfiguration.builder().name(streamBucketName).build();
            nc.keyValueManagement().create(kvc);
            KeyValue kv = nc.keyValue(streamBucketName);

            nc.publish(publishSubject1, "uno".getBytes());
            nc.jetStream().publish(publishSubject2, "dos".getBytes());
            kv.put(publishSubject3, "tres");

            KeyValueEntry kve1 = kv.get(publishSubject1);
            assertEquals(streamBucketName, kve1.getBucket());
            assertEquals(publishSubject1, kve1.getKey());
            assertEquals("uno", kve1.getValueAsString());

            KeyValueEntry kve2 = kv.get(publishSubject2);
            assertEquals(streamBucketName, kve2.getBucket());
            assertEquals(publishSubject2, kve2.getKey());
            assertEquals("dos", kve2.getValueAsString());

            KeyValueEntry kve3 = kv.get(publishSubject3);
            assertEquals(streamBucketName, kve3.getBucket());
            assertEquals(publishSubject3, kve3.getKey());
            assertEquals("tres", kve3.getValueAsString());
        });
    }

    @Test
    public void testCreateConsumerUpdateConsumer() throws Exception {
        jsServer.run(TestBase::atLeast2_9_0, nc -> {
            String streamPrefix = variant();
            JetStreamManagement jsmNew = nc.jetStreamManagement();
            JetStreamManagement jsmPre290 = nc.jetStreamManagement(JetStreamOptions.builder().optOut290ConsumerCreate(true).build());

            // --------------------------------------------------------
            // New without filter
            // --------------------------------------------------------
            String stream1 = streamPrefix + "-new";
            String name = name();
            String subject = name();
            createMemoryStream(jsmNew, stream1, subject + ".*");

            ConsumerConfiguration cc11 = ConsumerConfiguration.builder().name(name).build();

            // update no good when not exist
            JetStreamApiException e = assertThrows(JetStreamApiException.class, () -> jsmNew.updateConsumer(stream1, cc11));
            assertEquals(10149, e.getApiErrorCode());

            // initial create ok
            ConsumerInfo ci = jsmNew.createConsumer(stream1, cc11);
            assertEquals(name, ci.getName());
            assertNull(ci.getConsumerConfiguration().getFilterSubject());

            // any other create no good
            e = assertThrows(JetStreamApiException.class, () -> jsmNew.createConsumer(stream1, cc11));
            assertEquals(10148, e.getApiErrorCode());

            // update ok when exists
            ConsumerConfiguration cc12 = ConsumerConfiguration.builder().name(name).description(variant()).build();
            ci = jsmNew.updateConsumer(stream1, cc12);
            assertEquals(name, ci.getName());
            assertNull(ci.getConsumerConfiguration().getFilterSubject());

            // --------------------------------------------------------
            // New with filter subject
            // --------------------------------------------------------
            String stream2 = streamPrefix + "-new-fs";
            name = name();
            subject = name();
            String fs1 = subject + ".A";
            String fs2 = subject + ".B";
            createMemoryStream(jsmNew, stream2, subject + ".*");

            ConsumerConfiguration cc21 = ConsumerConfiguration.builder().name(name).filterSubject(fs1).build();

            // update no good when not exist
            e = assertThrows(JetStreamApiException.class, () -> jsmNew.updateConsumer(stream2, cc21));
            assertEquals(10149, e.getApiErrorCode());

            // initial create ok
            ci = jsmNew.createConsumer(stream2, cc21);
            assertEquals(name, ci.getName());
            assertEquals(fs1, ci.getConsumerConfiguration().getFilterSubject());

            // any other create no good
            e = assertThrows(JetStreamApiException.class, () -> jsmNew.createConsumer(stream2, cc21));
            assertEquals(10148, e.getApiErrorCode());

            // update ok when exists
            ConsumerConfiguration cc22 = ConsumerConfiguration.builder().name(name).filterSubjects(fs2).build();
            ci = jsmNew.updateConsumer(stream2, cc22);
            assertEquals(name, ci.getName());
            assertEquals(fs2, ci.getConsumerConfiguration().getFilterSubject());

            // --------------------------------------------------------
            // Pre 290 durable pathway
            // --------------------------------------------------------
            String stream3 = streamPrefix + "-old-durable";
            name = name();
            subject = name();
            fs1 = subject + ".A";
            fs2 = subject + ".B";
            String fs3 = subject + ".C";
            createMemoryStream(jsmPre290, stream3, subject + ".*");

            ConsumerConfiguration cc31 = ConsumerConfiguration.builder().durable(name).filterSubject(fs1).build();

            // update no good when not exist
            e = assertThrows(JetStreamApiException.class, () -> jsmPre290.updateConsumer(stream3, cc31));
            assertEquals(10149, e.getApiErrorCode());

            // initial create ok
            ci = jsmPre290.createConsumer(stream3, cc31);
            assertEquals(name, ci.getName());
            assertEquals(fs1, ci.getConsumerConfiguration().getFilterSubject());

            // opt out of 209, create on existing ok
            // This is not exactly the same behavior as with the new consumer create api, but it's what the server does
            jsmPre290.createConsumer(stream3, cc31);

            ConsumerConfiguration cc32 = ConsumerConfiguration.builder().durable(name).filterSubject(fs2).build();
            e = assertThrows(JetStreamApiException.class, () -> jsmPre290.createConsumer(stream3, cc32));
            assertEquals(10148, e.getApiErrorCode());

            // update ok when exists
            ConsumerConfiguration cc33 = ConsumerConfiguration.builder().durable(name).filterSubjects(fs3).build();
            ci = jsmPre290.updateConsumer(stream3, cc33);
            assertEquals(name, ci.getName());
            assertEquals(fs3, ci.getConsumerConfiguration().getFilterSubject());

            // --------------------------------------------------------
            // Pre 290 ephemeral pathway
            // --------------------------------------------------------
            subject = name();

            String stream4 = streamPrefix + "-old-ephemeral";
            fs1 = subject + ".A";
            createMemoryStream(jsmPre290, stream4, subject + ".*");

            ConsumerConfiguration cc4 = ConsumerConfiguration.builder().filterSubject(fs1).build();

            // update no good when not exist
            e = assertThrows(JetStreamApiException.class, () -> jsmPre290.updateConsumer(stream4, cc4));
            assertEquals(10149, e.getApiErrorCode());

            // initial create ok
            ci = jsmPre290.createConsumer(stream4, cc4);
            assertEquals(fs1, ci.getConsumerConfiguration().getFilterSubject());
        });
    }

    @Test
    public void testNoRespondersWhenConsumerDeleted() throws Exception {
        ListenerForTesting listener = new ListenerForTesting();
        jsServer.run(new Options.Builder().errorListener(listener), TestBase::atLeast2_10_26, nc -> {
            JetStreamManagement jsm = nc.jetStreamManagement();
            JetStream js = nc.jetStream();

            String stream = stream();
            String subject = subject();

            assertThrows(JetStreamApiException.class, () -> jsm.getMessage(stream, 1));

            createMemoryStream(jsm, stream, subject);

            for (int x = 0; x < 5; x++) {
                js.publish(subject, null);
            }

            String consumer = create1026Consumer(jsm, stream, subject);
            PullSubscribeOptions so = PullSubscribeOptions.fastBind(stream, consumer);
            JetStreamSubscription sub = js.subscribe(null, so);
            jsm.deleteConsumer(stream, consumer);
            sub.pull(5);
            validate1026(sub.nextMessage(500), listener, false);

            ConsumerContext context = setupFor1026Simplification(nc, jsm, listener, stream, subject);
            validate1026(context.next(1000), listener, true); // simplification next never raises warnings, so empty = true

            context = setupFor1026Simplification(nc, jsm, listener, stream, subject);
            //noinspection resource
            FetchConsumer fc = context.fetch(FetchConsumeOptions.builder().maxMessages(1).raiseStatusWarnings(false).build());
            validate1026(fc.nextMessage(), listener, true); // we said not to raise status warnings in the FetchConsumeOptions

            context = setupFor1026Simplification(nc, jsm, listener, stream, subject);
            //noinspection resource
            fc = context.fetch(FetchConsumeOptions.builder().maxMessages(1).raiseStatusWarnings().build());
            validate1026(fc.nextMessage(), listener, false); // we said raise status warnings in the FetchConsumeOptions

            context = setupFor1026Simplification(nc, jsm, listener, stream, subject);
            IterableConsumer ic = context.iterate(ConsumeOptions.builder().raiseStatusWarnings(false).build());
            validate1026(ic.nextMessage(1000), listener, true); // we said not to raise status warnings in the ConsumeOptions

            context = setupFor1026Simplification(nc, jsm, listener, stream, subject);
            ic = context.iterate(ConsumeOptions.builder().raiseStatusWarnings().build());
            validate1026(ic.nextMessage(1000), listener, false); // we said raise status warnings in the ConsumeOptions

            AtomicInteger count = new AtomicInteger();
            MessageHandler handler = m -> count.incrementAndGet();

            context = setupFor1026Simplification(nc, jsm, listener, stream, subject);
            //noinspection resource
            context.consume(ConsumeOptions.builder().raiseStatusWarnings(false).build(), handler);
            Thread.sleep(100); // give time to get a message
            assertEquals(0, count.get());
            validate1026(null, listener, true);

            context = setupFor1026Simplification(nc, jsm, listener, stream, subject);
            //noinspection resource
            context.consume(ConsumeOptions.builder().raiseStatusWarnings().build(), handler);
            Thread.sleep(100); // give time to get a message
            assertEquals(0, count.get());
            validate1026(null, listener, false);
        });
    }

    private static void validate1026(Message m, ListenerForTesting listener, boolean empty) {
        assertNull(m);
        sleep(100); // give time for the message to get there
        assertEquals(empty, listener.getPullStatusWarnings().isEmpty());
    }

    private static ConsumerContext setupFor1026Simplification(Connection nc, JetStreamManagement jsm, ListenerForTesting listener, String stream, String subject) throws IOException, JetStreamApiException {
        listener.reset();
        String consumer = create1026Consumer(jsm, stream, subject);
        ConsumerContext cCtx = nc.getConsumerContext(stream, consumer);
        jsm.deleteConsumer(stream, consumer);
        return cCtx;
    }

    private static String create1026Consumer(JetStreamManagement jsm, String stream, String subject) throws IOException, JetStreamApiException {
        String consumer = name();
        jsm.addOrUpdateConsumer(stream, ConsumerConfiguration.builder()
            .durable(consumer)
            .filterSubject(subject)
            .build());
        return consumer;
    }
>>>>>>> b203e29e
}<|MERGE_RESOLUTION|>--- conflicted
+++ resolved
@@ -1377,8 +1377,6 @@
         assertEquals(lastBySubject != null, mgr.isLastBySubject());
         assertEquals(nextBySubject != null, mgr.isNextBySubject());
     }
-<<<<<<< HEAD
-=======
 
     @Test
     public void testDirectMessageRepublishedSubject() throws Exception {
@@ -1636,5 +1634,4 @@
             .build());
         return consumer;
     }
->>>>>>> b203e29e
 }