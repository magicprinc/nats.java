/*******************************************************************************
 * Copyright (c) 2015-2016 Apcera Inc. All rights reserved. This program and the accompanying
 * materials are made available under the terms of the MIT License (MIT) which accompanies this
 * distribution, and is available at http://opensource.org/licenses/MIT
 *******************************************************************************/

package io.nats.client;

import static io.nats.client.Constants.ERR_BAD_SUBJECT;
import static io.nats.client.Constants.ERR_BAD_SUBSCRIPTION;
import static io.nats.client.Constants.ERR_BAD_TIMEOUT;
import static io.nats.client.Constants.ERR_CONNECTION_CLOSED;
import static io.nats.client.Constants.ERR_CONNECTION_READ;
import static io.nats.client.Constants.ERR_MAX_PAYLOAD;
import static io.nats.client.Constants.ERR_NO_INFO_RECEIVED;
import static io.nats.client.Constants.ERR_NO_SERVERS;
import static io.nats.client.Constants.ERR_RECONNECT_BUF_EXCEEDED;
import static io.nats.client.Constants.ERR_SECURE_CONN_REQUIRED;
import static io.nats.client.Constants.ERR_SECURE_CONN_WANTED;
import static io.nats.client.Constants.ERR_SLOW_CONSUMER;
import static io.nats.client.Constants.ERR_STALE_CONNECTION;
import static io.nats.client.Constants.ERR_TCP_FLUSH_FAILED;
import static io.nats.client.Constants.ERR_TIMEOUT;
import static io.nats.client.Constants.PERMISSIONS_ERR;
import static io.nats.client.Constants.TLS_SCHEME;

import io.nats.client.Constants.ConnState;

import com.google.gson.Gson;
import com.google.gson.GsonBuilder;
import com.google.gson.annotations.SerializedName;

import org.slf4j.Logger;
import org.slf4j.LoggerFactory;

import java.io.BufferedReader;
import java.io.ByteArrayOutputStream;
import java.io.EOFException;
import java.io.IOException;
import java.io.InputStream;
import java.io.OutputStream;
import java.net.SocketException;
import java.net.URI;
import java.nio.BufferOverflowException;
import java.nio.ByteBuffer;
import java.text.ParseException;
import java.text.SimpleDateFormat;
import java.util.ArrayList;
import java.util.Collections;
import java.util.Date;
import java.util.List;
import java.util.Map;
import java.util.Properties;
import java.util.Random;
import java.util.TimerTask;
import java.util.concurrent.BlockingQueue;
import java.util.concurrent.ConcurrentHashMap;
import java.util.concurrent.CountDownLatch;
import java.util.concurrent.ExecutorService;
import java.util.concurrent.Executors;
import java.util.concurrent.Future;
import java.util.concurrent.LinkedBlockingQueue;
import java.util.concurrent.ScheduledExecutorService;
import java.util.concurrent.ScheduledFuture;
import java.util.concurrent.TimeUnit;
import java.util.concurrent.TimeoutException;
import java.util.concurrent.atomic.AtomicLong;
import java.util.concurrent.locks.Lock;
import java.util.concurrent.locks.ReentrantLock;

public class ConnectionImpl implements Connection {
    final Logger logger = LoggerFactory.getLogger(ConnectionImpl.class);

    String version = null;

    private static final String inboxPrefix = "_INBOX.";

    public ConnState status = ConnState.DISCONNECTED;

    protected static final String STALE_CONNECTION = "Stale Connection";
<<<<<<< HEAD

    protected static final String SCHEDULER_NAME = "jnats-scheduler";
    protected static final String CB_SCHEDULER_NAME = "jnats-callbacks";
    protected static final String SUB_SCHEDULER_NAME = "jnats-subscriptions";

    protected static final int MAX_SUB_THREADS = 1000;
    protected static final int MAX_THREADS = 4 + MAX_SUB_THREADS;
=======
    protected static final String NATS_EXEC = "jnats-exec";
    protected static final String NATS_SUB = "jnats-sub";
    protected static final String NATS_CB = "jnats-callbacks";
>>>>>>> fe3bbd70

    // Default language string for CONNECT message
    protected static final String LANG_STRING = "java";

    // The size of the read buffer in readLoop.
    protected static final int DEFAULT_BUF_SIZE = 65536;
    // The size of the BufferedInputStream and BufferedOutputStream on top of the socket.
    protected static final int DEFAULT_STREAM_BUF_SIZE = 65536;

    // The buffered size of the flush "kick" channel
    protected static final int FLUSH_CHAN_SIZE = 1;

    // The number of msec the flusher will wait between flushes
    protected long flushTimerInterval = 1;
    protected TimeUnit flushTimerUnit = TimeUnit.MICROSECONDS;


    public static final String _CRLF_ = "\r\n";
    public static final String _EMPTY_ = "";
    public static final String _SPC_ = " ";
    public static final String _PUB_P_ = "PUB ";

    // Operations
    public static final String _OK_OP_ = "+OK";
    public static final String _ERR_OP_ = "-ERR";
    public static final String _MSG_OP_ = "MSG";
    public static final String _PING_OP_ = "PING";
    public static final String _PONG_OP_ = "PONG";
    public static final String _INFO_OP_ = "INFO";

    // Message Prototypes
    public static final String CONN_PROTO = "CONNECT %s" + _CRLF_;
    public static final String PING_PROTO = "PING" + _CRLF_;
    public static final String PONG_PROTO = "PONG" + _CRLF_;
    public static final String PUB_PROTO = "PUB %s %s %d" + _CRLF_;
    public static final String SUB_PROTO = "SUB %s%s %d" + _CRLF_;
    public static final String UNSUB_PROTO = "UNSUB %d %s" + _CRLF_;
    public static final String OK_PROTO = _OK_OP_ + _CRLF_;

    protected static enum ClientProto {
        CLIENT_PROTO_ZERO(0), // CLIENT_PROTO_ZERO is the original client protocol from 2009.
        CLIENT_PROTO_INFO(1); // clientProtoInfo signals a client can receive more then the original
        // INFO block. This can be used to update clients on other cluster
        // members, etc.
        private final int value;

        private ClientProto(int value) {
            this.value = value;
        }

        public int getValue() {
            return value;
        }
    }

    private ConnectionImpl nc = null;
    protected final Lock mu = new ReentrantLock();
    // protected final Lock mu = new AlternateDeadlockDetectingLock(true, true);

    private AtomicLong sidCounter = new AtomicLong();
    private URI url = null;
    protected Options opts = null;

    private TcpConnectionFactory tcf = null;
    TcpConnection conn = null;

    // Prepare protocol messages for efficiency
    ByteBuffer pubProtoBuf = null;

    // we have a buffered reader for writing, and reading.
    // This is for both performance, and having to work around
    // interlinked read/writes (supported by the underlying network
    // stream, but not the BufferedStream).

    private OutputStream bw = null;

    private InputStream br = null;
    private ByteArrayOutputStream pending = null;

    protected Map<Long, SubscriptionImpl> subs = new ConcurrentHashMap<Long, SubscriptionImpl>();
    protected List<Srv> srvPool = null;
    protected Map<String, URI> urls = null;
    private Exception lastEx = null;
    private ServerInfo info = null;
    private int pout;

    protected Parser parser = new Parser(this);
    protected Parser.ParseState ps = parser.new ParseState();

    // protected MsgArg msgArgs = null;
    protected byte[] pingProtoBytes = null;
    protected int pingProtoBytesLen = 0;
    protected byte[] pongProtoBytes = null;
    protected int pongProtoBytesLen = 0;
    protected byte[] pubPrimBytes = null;
    protected int pubPrimBytesLen = 0;

    protected byte[] crlfProtoBytes = null;
    protected int crlfProtoBytesLen = 0;

    protected Statistics stats = null;
    private ArrayList<BlockingQueue<Boolean>> pongs;


    ExecutorService cbexec;
    ExecutorService subexec;
    ScheduledExecutorService scheduler;
    private ScheduledFuture<?> ptmr = null;
    private List<Future<?>> tasks = new ArrayList<Future<?>>();
    private static final int NUM_WATCHER_THREADS = 2;
    private CountDownLatch socketWatchersStartLatch = new CountDownLatch(NUM_WATCHER_THREADS);
    private CountDownLatch socketWatchersDoneLatch = null;
    private BlockingQueue<Boolean> fch;

    ConnectionImpl() {}

    ConnectionImpl(Options opts) {
        this(opts, null);
    }

    ConnectionImpl(Options opts, TcpConnectionFactory connFac) {
        Properties props = this.getProperties(Constants.PROP_PROPERTIES_FILENAME);
        version = props.getProperty(Constants.PROP_CLIENT_VERSION);

        this.nc = this;
        this.opts = opts;
        this.stats = new Statistics();
        // this.msgArgs = new MsgArg();
        if (connFac != null) {
            tcf = connFac;
        } else {
            tcf = new TcpConnectionFactory();
        }
        setTcpConnection(tcf.createConnection());

        sidCounter.set(0);

        pingProtoBytes = PING_PROTO.getBytes();
        pingProtoBytesLen = pingProtoBytes.length;
        pongProtoBytes = PONG_PROTO.getBytes();
        pongProtoBytesLen = pongProtoBytes.length;
        pubPrimBytes = _PUB_P_.getBytes();
        pubPrimBytesLen = pubPrimBytes.length;

        crlfProtoBytes = _CRLF_.getBytes();
        crlfProtoBytesLen = crlfProtoBytes.length;

        // predefine the start of the publish protocol message.
        buildPublishProtocolBuffer(Parser.MAX_CONTROL_LINE_SIZE);

        setupServerPool();
    }

    ExecutorService createCallbackScheduler() {
        return Executors.newSingleThreadExecutor(new NatsThreadFactory(CB_SCHEDULER_NAME));
    }

    ExecutorService createSubscriptionScheduler() {
        return Executors.newSingleThreadExecutor(new NatsThreadFactory(SUB_SCHEDULER_NAME));
    }

    void setup() {
<<<<<<< HEAD
        scheduler = createScheduler();
        subexec = createSubscriptionScheduler();
        cbexec = createCallbackScheduler();
=======
        scheduler = Executors.newScheduledThreadPool(2);
        cbexec = Executors.newSingleThreadExecutor(new NatsThreadFactory(NATS_CB));
        exec = Executors.newCachedThreadPool(new NatsThreadFactory(NATS_EXEC));
        subexec = Executors.newCachedThreadPool(new NatsThreadFactory(NATS_SUB));
>>>>>>> fe3bbd70
        fch = createFlushChannel();
        pongs = createPongs();
        subs.clear();
    }

    protected Properties getProperties(InputStream inputStream) {
        Properties rv = new Properties();
        try {
            if (inputStream == null) {
                rv = null;
            } else {
                rv.load(inputStream);
            }
        } catch (IOException e) {
            logger.warn("nats: error loading properties from InputStream", e);
            rv = null;
        }
        return rv;
    }

    protected Properties getProperties(String resourceName) {
        InputStream is = getClass().getClassLoader().getResourceAsStream(resourceName);
        return getProperties(is);
    }

    private void buildPublishProtocolBuffer(int size) {
        pubProtoBuf = ByteBuffer.allocate(size);
        pubProtoBuf.put(pubPrimBytes, 0, pubPrimBytesLen);
        pubProtoBuf.mark();
        // System.arraycopy(pubPrimBytes, 0, pubProtoBuf, 0, pubPrimBytesLen);
    }


    /*
     * Create the server pool using the options given. We will place a Url option first, followed by
     * any Srv Options. We will randomize the server pool (except Url) unless the NoRandomize flag
     * is set.
     */
    protected void setupServerPool() {

        final URI url = opts.getUrl();
        List<URI> servers = opts.getServers();

        srvPool = new ArrayList<Srv>();
        urls = new ConcurrentHashMap<String, URI>();

        if (servers != null) {
            for (URI s : servers) {
                addUrlToPool(s);
            }
        }

        if (!opts.isNoRandomize()) {
            // Randomize the order
            Collections.shuffle(srvPool, new Random(System.nanoTime()));
        }

        /*
         * Insert the supplied url, if not null or empty, at the beginning of the list. Normally, if
         * this is set, then opts.servers should NOT be set, and vice versa. However, we always
         * allowed both to be set before, so we'll continue to do so.
         */

        if (url != null) {
            srvPool.add(0, new Srv(url));
            urls.put(url.getAuthority(), url);
        }

        // If the pool is empty, add the default URL
        if (srvPool.isEmpty()) {
            addUrlToPool(ConnectionFactory.DEFAULT_URL);
        }

        /*
         * At this point, srvPool being empty would be programmer error.
         */

        // Return the first server in the list
        this.setUrl(srvPool.get(0).url);
    }

    /* Add a string URL to the server pool */
    void addUrlToPool(String srvUrl) {
        URI uri = URI.create(srvUrl);
        srvPool.add(new Srv(uri));
        urls.put(uri.getAuthority(), uri);
    }

    /* Add a URL to the server pool */
    void addUrlToPool(URI uri) {
        srvPool.add(new Srv(uri));
        urls.put(uri.getAuthority(), uri);
    }

    protected Srv currentServer() {
        Srv rv = null;
        for (Srv s : srvPool) {
            if (s.url.equals(this.getUrl())) {
                rv = s;
                break;
            }
        }
        return rv;
    }

    protected Srv selectNextServer() throws IOException {
        logger.trace("In selectNextServer()");
        Srv srv = currentServer();
        if (srv == null) {
            throw new IOException(ERR_NO_SERVERS);
        }
        /**
         * Pop the current server and put onto the end of the list. Select head of list as long as
         * number of reconnect attempts under MaxReconnect.
         */
        logger.trace("selectNextServer, removing {}", srv);
        srvPool.remove(srv);

        /**
         * if the maxReconnect is unlimited, or the number of reconnect attempts is less than
         * maxReconnect, move the current server to the end of the list.
         *
         */
        int maxReconnect = opts.getMaxReconnect();
        if ((maxReconnect < 0) || (srv.reconnects < maxReconnect)) {
            logger.trace("selectNextServer: adding {}, maxReconnect: {}", srv, maxReconnect);
            srvPool.add(srv);
        }

        if (srvPool.isEmpty()) {
            this.setUrl(null);
            throw new IOException(ERR_NO_SERVERS);
        }

        return srvPool.get(0);
    }

    protected void connect() throws IOException, TimeoutException {
        // Create actual socket connection
        // For first connect we walk all servers in the pool and try
        // to connect immediately.
        // boolean connected = false;
        IOException returnedErr = null;
        mu.lock();
        try {
            for (int i = 0; i < srvPool.size(); i++) {
                Srv srv = srvPool.get(i);
                this.setUrl(srv.url);

                try {
                    logger.debug("Connecting to {}", this.getUrl());
                    createConn();
                    logger.debug("Connected to {}", this.getUrl());
                    this.setup();
                    try {
                        processConnectInit();
                        logger.trace("connect() Resetting reconnects for {}", srv);
                        srv.reconnects = 0;
                        returnedErr = null;
                        break;
                    } catch (IOException e) {
                        returnedErr = e;
                        // e.printStackTrace();
                        logger.trace("{} Exception: {}", this.getUrl(), e.getMessage());
                        mu.unlock();
                        close(ConnState.DISCONNECTED, false);
                        mu.lock();
                        this.setUrl(null);
                    }
                } catch (IOException e) { // createConn failed
                    if (e instanceof SocketException) {
                        if (e.getMessage() != null) {
                            if (e.getMessage().contains("Connection refused")) {
                                setLastError(null);
                            }
                        }
                    }
                }
            } // for

            if ((returnedErr == null) && (this.status != ConnState.CONNECTED)) {
                returnedErr = new IOException(ERR_NO_SERVERS);
            }

            if (returnedErr != null) {
                throw (returnedErr);
            }
        } finally {
            mu.unlock();
        }
    }

    // createConn will connect to the server and wrap the appropriate
    // bufio structures. A new connection is always created.
    protected void createConn() throws IOException {
        Srv srv = currentServer();
        if (srv == null) {
            throw new IOException(ERR_NO_SERVERS);
        } else {
            srv.updateLastAttempt();
        }

        logger.trace("createConn(): {}", srv.url);

        try {
            logger.trace("Opening {}", srv.url);
            conn = tcf.createConnection();
            conn.open(srv.url.getHost(), srv.url.getPort(), opts.getConnectionTimeout());
            logger.trace("Opened {}", srv.url);
        } catch (IOException e) {
            logger.debug("Couldn't establish connection to {}: {}", srv.url, e.getMessage());
            throw (e);
        }

        if ((pending != null) && (bw != null)) {
            logger.trace("Flushing old outputstream to pending");
            try {
                bw.flush();
            } catch (IOException e) {
                logger.warn(ERR_TCP_FLUSH_FAILED);
            }
        }
        bw = conn.getOutputStream(DEFAULT_STREAM_BUF_SIZE);
        br = conn.getInputStream(DEFAULT_STREAM_BUF_SIZE);
    }


    BlockingQueue<Message> createMsgChannel() {
        return createMsgChannel(Integer.MAX_VALUE);
    }

    BlockingQueue<Message> createMsgChannel(int size) {
        int theSize = size;
        if (theSize <= 0) {
            theSize = 1;
        }
        return new LinkedBlockingQueue<Message>(theSize);
    }

    BlockingQueue<Boolean> createBooleanChannel() {
        return new LinkedBlockingQueue<Boolean>();
    }

    BlockingQueue<Boolean> createBooleanChannel(int size) {
        int theSize = size;
        if (theSize <= 0) {
            theSize = 1;
        }
        return new LinkedBlockingQueue<Boolean>(theSize);
    }

    BlockingQueue<Boolean> createFlushChannel() {
        return new LinkedBlockingQueue<Boolean>(FLUSH_CHAN_SIZE);
        // return new SynchronousQueue<Boolean>();
    }

    // This will clear any pending flush calls and release pending calls.
    // Lock is assumed to be held by the caller.
    void clearPendingFlushCalls() {
        // Clear any queued pongs, e.g. pending flush calls.
        if (pongs == null) {
            return;
        }
        for (BlockingQueue<Boolean> ch : pongs) {
            if (ch != null) {
                ch.clear();
                // Signal other waiting threads that we're done
                ch.add(false);
            }
        }
        pongs.clear();
        pongs = null;
    }

    @Override
    public void close() {
        close(ConnState.CLOSED, true);
    }

    // Low level close call that will do correct cleanup and set
    // desired status. Also controls whether user defined callbacks
    // will be triggered. The lock should not be held entering this
    // function. This function will handle the locking manually.
    private void close(ConnState closeState, boolean doCBs) {
        logger.debug("close({}, {})", closeState, String.valueOf(doCBs));
        final ConnectionImpl nc = this;

        mu.lock();
        try {
            if (_isClosed()) {
                this.status = closeState;
                return;
            }
            this.status = ConnState.CLOSED;

            // Kick the Flusher routine so it falls out.
            kickFlusher();
        } finally {
            mu.unlock();
        }

        mu.lock();
        try {
            // Clear any queued pongs, e.g. pending flush calls.
            clearPendingFlushCalls();

            // Interrupt any blocking operations
            // Thread.currentThread().interrupt();

            // if (ptmr != null) {
            // ptmr.cancel(true);
            // }

            // Go ahead and make sure we have flushed the outbound
            if (conn != null) {
                try {
                    if (bw != null) {
                        bw.flush();
                    }
                } catch (IOException e) {
                    /* NOOP */
                }
            }

            logger.trace("Closing subscriptions");
            // Close sync subscriber channels and release any
            // pending nextMsg() calls.
            for (Map.Entry<Long, SubscriptionImpl> entry : subs.entrySet()) {
                SubscriptionImpl sub = entry.getValue();
                // for (Long key : subs.keySet()) {
                // SubscriptionImpl sub = subs.get(key);
                sub.lock();
                try {
                    sub.closeChannel();
                    // Mark as invalid, for signaling to deliverMsgs
                    sub.closed = true;
                    // Mark connection closed in subscription
                    sub.connClosed = true;
                    // Terminate thread exec
                    sub.close();
                } finally {
                    sub.unlock();
                }
            }
            subs.clear();

            // perform appropriate callback if needed for a
            // disconnect;
            if (doCBs) {
                if (opts.getDisconnectedCallback() != null && conn != null) {
                    cbexec.submit(new Runnable() {
                        public void run() {
                            opts.getDisconnectedCallback().onDisconnect(new ConnectionEvent(nc));
                            logger.trace("executed DisconnectedCB");
                        }
                    });
                }
                if (opts.getClosedCallback() != null) {
                    cbexec.submit(new Runnable() {

                        public void run() {
                            opts.getClosedCallback().onClose(new ConnectionEvent(nc));
                            logger.trace("executed ClosedCB");
                        }

                    });
                }
            }

            this.status = closeState;

            if (conn != null) {
                conn.close();
            }

            if (scheduler != null) {
                for (Future<?> task : tasks) {
                    task.cancel(true);
                }
                scheduler.shutdownNow();
            }

            if (subexec != null) {
                subexec.shutdownNow();
            }

<<<<<<< HEAD
            if (cbexec != null) {
                cbexec.shutdownNow();
=======
            if (scheduler != null) {
                scheduler.shutdownNow();
            }

            if (cbexec != null) {
                // Let any connection callbacks finish
                cbexec.shutdown();
>>>>>>> fe3bbd70
            }

        } finally {
            mu.unlock();
        }
    }

    protected void processConnectInit() throws IOException {
        logger.trace("processConnectInit(): {}", this.getUrl());

        // Set our status to connecting.
        status = ConnState.CONNECTING;

        // Process the INFO protocol that we should be receiving
        processExpectedInfo();

        // Send the CONNECT and PING protocol, and wait for the PONG.
        sendConnect();

        // Reset the number of PINGs sent out
        this.setActualPingsOutstanding(0);

        // Start the readLoop and flusher threads
        spinUpSocketWatchers();
    }

    // This will check to see if the connection should be
    // secure. This can be dictated from either end and should
    // only be called after the INIT protocol has been received.
    private void checkForSecure() throws IOException {
        // Check to see if we need to engage TLS
        // Check for mismatch in setups
        if (opts.isSecure() && !info.isTlsRequired()) {
            throw new IOException(ERR_SECURE_CONN_WANTED);
        } else if (info.isTlsRequired() && !opts.isSecure()) {
            throw new IOException(ERR_SECURE_CONN_REQUIRED);
        }

        // Need to rewrap with bufio
        if (opts.isSecure() || TLS_SCHEME.equals(this.getUrl().getScheme())) {
            makeTLSConn();
        }
    }

    // makeSecureConn will wrap an existing Conn using TLS
    void makeTLSConn() throws IOException {
        conn.setTlsDebug(opts.isTlsDebug());
        conn.makeTLS(opts.getSslContext());
        bw = conn.getOutputStream(DEFAULT_STREAM_BUF_SIZE);
        br = conn.getInputStream(DEFAULT_STREAM_BUF_SIZE);
    }

    protected void processExpectedInfo() throws IOException {
        Control control;

        try {
            // Read the protocol
            control = readOp();
        } catch (IOException e) {
            processOpError(e);
            return;
        }

        // The nats protocol should send INFO first always.
        if (!control.op.equals(_INFO_OP_)) {
            throw new IOException(ERR_NO_INFO_RECEIVED);
        }

        // Parse the protocol
        processInfo(control.args);

        checkForSecure();
    }

    // processPing will send an immediate pong protocol response to the
    // server. The server uses this mechanism to detect dead clients.
    protected void processPing() {
        try {
            sendProto(pongProtoBytes, pongProtoBytesLen);
        } catch (IOException e) {
            setLastError(e);
            // e.printStackTrace();
        }
    }

    // processPong is used to process responses to the client's ping
    // messages. We use pings for the flush mechanism as well.
    protected void processPong() {
        logger.trace("Processing PONG");
        BlockingQueue<Boolean> ch = createBooleanChannel(1);
        mu.lock();
        try {
            if (pongs != null && pongs.size() > 0) {
                ch = pongs.get(0);
                pongs.remove(0);
            }
            setActualPingsOutstanding(0);
        } finally {
            mu.unlock();
        }
        if (ch != null) {
            try {
                ch.put(true);
            } catch (InterruptedException e) {
                logger.warn("processPong interrupted", e);
                Thread.currentThread().interrupt();
            }
        }
        logger.trace("Processed PONG");
    }

    // processOK is a placeholder for processing OK messages.
    protected void processOk() {
        // NOOP;
        return;
    }

    // processInfo is used to parse the info messages sent
    // from the server.
    protected void processInfo(String infoString) {
        if ((infoString == null) || infoString.isEmpty()) {
            return;
        }

        this.info = ServerInfo.createFromWire(infoString);

        boolean updated = false;

        if (info.getConnectUrls() != null) {
            for (String s : info.getConnectUrls()) {
                if (!urls.containsKey(s)) {
                    this.addUrlToPool(String.format("nats://%s", s));
                    updated = true;
                }
            }

            if (updated && !opts.isNoRandomize()) {
                Collections.shuffle(srvPool);
            }
        }
        return;
    }

    // processAsyncInfo does the same than processInfo, but is called
    // from the parser. Calls processInfo under connection's lock
    // protection.
    void processAsyncInfo(String asyncInfoString) {
        mu.lock();
        try {
            // Ignore errors, we will simply not update the server pool...
            processInfo(asyncInfoString);
        } finally {
            mu.unlock();
        }
    }

    ScheduledExecutorService createScheduler() {
        return Executors.newScheduledThreadPool(MAX_THREADS, new NatsThreadFactory(SCHEDULER_NAME));
    }

    // processOpError handles errors from reading or parsing the protocol.
    // This is where disconnect/reconnect is initially handled.
    // The lock should not be held entering this function.
    void processOpError(Exception err) {
        mu.lock();
        try {
            if (isConnecting() || _isClosed() || _isReconnecting()) {
                return;
            }

            if (opts.isReconnectAllowed() && status == ConnState.CONNECTED) {
                // Set our new status
                status = ConnState.RECONNECTING;

                if (ptmr != null) {
                    ptmr.cancel(true);
                    tasks.remove(ptmr);
                }

                if (this.conn != null) {
                    try {
                        bw.flush();
                    } catch (IOException e1) {
                        logger.error("I/O error during flush", e1);
                    }
                    conn.close();
                }

                // Create a new pending buffer to underpin the buffered output
                // stream while we are reconnecting.
                logger.trace("processOpError: redirecting output to pending buffer");

                setPending(new ByteArrayOutputStream(opts.getReconnectBufSize()));
                setOutputStream(getPending());

                logger.trace("\t\tspawning doReconnect() in state {}", status);

<<<<<<< HEAD
                if (scheduler.isShutdown()) {
                    scheduler = createScheduler();
=======
                if (exec.isShutdown()) {
                    exec = Executors.newCachedThreadPool(new NatsThreadFactory(NATS_EXEC));
>>>>>>> fe3bbd70
                }
                scheduler.submit(new Runnable() {
                    public void run() {
                        Thread.currentThread().setName("reconnect");
                        doReconnect();
                    }
                });
                if (cbexec.isShutdown()) {
<<<<<<< HEAD
                    cbexec = Executors
                            .newSingleThreadExecutor(new NatsThreadFactory("callback-thread"));
=======
                    cbexec = Executors.newSingleThreadExecutor(new NatsThreadFactory(NATS_EXEC));
>>>>>>> fe3bbd70
                }
                logger.trace("\t\tspawned doReconnect() in state {}", status);
                return;
            } else {
                logger.trace("\t\tcalling processDisconnect() in state {}", status);
                processDisconnect();
                setLastError(err);
                close();
            }
        } finally {
            mu.unlock();
        }
    }

    protected void processDisconnect() {
        logger.trace("processDisconnect()");
        status = ConnState.DISCONNECTED;
    }

    @Override
    public boolean isReconnecting() {
        mu.lock();
        try {
            return _isReconnecting();
        } finally {
            mu.unlock();
        }
    }

    boolean _isReconnecting() {
        return (status == ConnState.RECONNECTING);
    }

    @Override
    public boolean isConnected() {
        mu.lock();
        try {
            return _isConnected();
        } finally {
            mu.unlock();
        }
    }

    private boolean _isConnected() {
        // Test if Conn is connected or connecting.
        return (status == ConnState.CONNECTING || status == ConnState.CONNECTED);
    }

    @Override
    public boolean isClosed() {
        mu.lock();
        try {
            return _isClosed();
        } finally {
            mu.unlock();
        }
    }

    boolean _isClosed() {
        return (status == ConnState.CLOSED);
    }

    // flushReconnectPending will push the pending items that were
    // gathered while we were in a RECONNECTING state to the socket.
    protected void flushReconnectPendingItems() {
        logger.trace("flushReconnectPendingItems()");
        if (pending == null) {
            return;
        }

        if (pending.size() > 0) {
            try {
                logger.trace("flushReconnectPendingItems() writing {} bytes.", pending.size());
                bw.write(pending.toByteArray(), 0, (int) pending.size());
                bw.flush();
            } catch (IOException e) {
                logger.error("Error flushing pending items", e);
            }
        }

        pending = null;
        logger.trace("flushReconnectPendingItems() DONE");
    }

    // Try to reconnect using the option parameters.
    // This function assumes we are allowed to reconnect.
    void doReconnect() {
        logger.trace("doReconnect()");
        // We want to make sure we have the other watchers shutdown properly
        // here before we proceed past this point
        waitForExits();

        // FIXME(dlc) - We have an issue here if we have
        // outstanding flush points (pongs) and they were not
        // sent out, but are still in the pipe.

        // Hold the lock manually and release where needed below.
        mu.lock();
        try {
            // Clear any queued pongs, e.g. pending flush calls.
            nc.clearPendingFlushCalls();

            // Clear any errors.
            setLastError(null);

            // Perform appropriate callback if needed for a disconnect
            if (opts.getDisconnectedCallback() != null) {
                logger.trace("Spawning disconnectCB from doReconnect()");
                cbexec.submit(new Runnable() {
                    public void run() {
                        opts.getDisconnectedCallback().onDisconnect(new ConnectionEvent(nc));
                    }
                });
                logger.trace("Spawned disconnectCB from doReconnect()");
            }

            while (!srvPool.isEmpty()) {
                Srv cur = null;
                try {
                    cur = selectNextServer();
                    this.setUrl(cur.url);
                } catch (IOException nse) {
                    logger.trace("doReconnect() calling setLastError({})", nse.getMessage());
                    setLastError(nse);
                    break;
                }

                // Sleep appropriate amount of time before the
                // connection attempt if connecting to same server
                // we just got disconnected from.

                long elapsedMillis = cur.timeSinceLastAttempt();
                if (elapsedMillis < opts.getReconnectWait()) {
                    long sleepTime = opts.getReconnectWait() - elapsedMillis;
                    mu.unlock();
                    try {
                        sleepInterval((int) sleepTime, TimeUnit.MILLISECONDS);
                    } catch (InterruptedException e) {
                        logger.debug("Interrupted while in doReconnect()");
                        break;
                    } finally {
                        mu.lock();
                    }
                }

                // Check if we have been closed first.
                if (isClosed()) {
                    logger.debug("Connection has been closed while in doReconnect()");
                    break;
                }

                // Mark that we tried a reconnect
                cur.reconnects++;

                logger.trace("doReconnect() incremented cur.reconnects: {}", cur);
                logger.trace("doReconnect: trying createConn() for {}", cur);

                // try to create a new connection
                try {
                    conn.teardown();
                    createConn();
                    logger.trace("doReconnect: createConn() successful for {}", cur);
                } catch (Exception e) {
                    conn.teardown();
                    logger.trace("doReconnect: createConn() failed for {}", cur);
                    logger.trace("createConn failed", e);
                    // not yet connected, retry and hold
                    // the lock.
                    setLastError(null);
                    continue;
                }

                // We are reconnected.
                stats.incrementReconnects();

                // Process connect logic
                try {
                    processConnectInit();
                } catch (IOException e) {
                    conn.teardown();
                    logger.warn("doReconnect: processConnectInit FAILED for {}", cur, e);
                    setLastError(e);
                    status = ConnState.RECONNECTING;
                    continue;
                }

                logger.trace("Successful reconnect; Resetting reconnects for {}", cur);

                // Clear out server stats for the server we connected to..
                // cur.didConnect = true;
                cur.reconnects = 0;

                // Send existing subscription state
                resendSubscriptions();

                // Now send off and clear pending buffer
                flushReconnectPendingItems();
                logger.debug("just called flushReconnectPendingItems");
                // Flush the buffer
                try {
                    getOutputStream().flush();
                } catch (IOException e) {
                    logger.debug("Error flushing output stream");
                    setLastError(e);
                    status = ConnState.RECONNECTING;
                    continue;
                }

                // Done with the pending buffer
                setPending(null);

                // This is where we are truly connected.
                status = ConnState.CONNECTED;

                // Queue up the reconnect callback.
                if (opts.getReconnectedCallback() != null) {
                    logger.trace("Spawning reconnectedCb from doReconnect()");
                    cbexec.submit(new Runnable() {

                        public void run() {
                            opts.getReconnectedCallback().onReconnect(new ConnectionEvent(nc));
                        }
                    });
                    logger.trace("Spawned reconnectedCb from doReconnect()");
                }

                // Release the lock here, we will return below
                mu.unlock();
                try {
                    // Make sure to flush everything
                    flush();
                } catch (

                Exception e) {
                    logger.warn("Error flushing connection", e);
                } finally {
                    mu.lock();
                }
                logger.trace("doReconnect reconnected successfully!");
                return;
            } // while

            logger.trace("Reconnect FAILED");

            // Call into close.. We have no servers left.
            if (getLastException() == null) {
                setLastError(new IOException(ERR_NO_SERVERS));
            }
        } finally {
            mu.unlock();
        }

        logger.trace("Calling   close() from doReconnect()");
        close();
        logger.trace("Completed close() from doReconnect()");
    }

    boolean isConnecting() {
        return (status == ConnState.CONNECTING);
    }

    static String normalizeErr(String error) {
        String str = error;
        str = str.replaceFirst(_ERR_OP_ + "\\s+", "").toLowerCase();
        str = str.replaceAll("^\'|\'$", "");
        return str;
    }

    static String normalizeErr(ByteBuffer error) {
        String str = Parser.bufToString(error).trim();
        return normalizeErr(str);
    }

    // processErr processes any error messages from the server and
    // sets the connection's lastError.
    protected void processErr(ByteBuffer error) {
        // boolean doCBs = false;
        NATSException ex = null;
        String err = normalizeErr(error);

        logger.trace("processErr(error={})", err);

        if (STALE_CONNECTION.equalsIgnoreCase(err)) {
            processOpError(new IOException(ERR_STALE_CONNECTION));
        } else if (err.startsWith(PERMISSIONS_ERR)) {
            processPermissionsViolation(err);
        } else {
            ex = new NATSException("nats: " + err);
            ex.setConnection(this);
            mu.lock();
            try {
                setLastError(ex);
            } finally {
                mu.unlock();
            }
            close();
        }
    }

    // caller must lock
    protected void sendConnect() throws IOException {
        String line = null;

        logger.trace("sendConnect()");

        // Send CONNECT
        bw.write(connectProto().getBytes());
        logger.trace("=> {}", connectProto().trim());
        bw.flush();

        // Process +OK
        if (opts.isVerbose()) {
            line = readLine();
            if (!_OK_OP_.equals(line)) {
                throw new IOException(
                        String.format("nats: expected '%s', got '%s'", _OK_OP_, line));
            }
        }

        // Send PING
        bw.write(pingProtoBytes, 0, pingProtoBytesLen);
        logger.trace("=> {}", new String(pingProtoBytes).trim());
        bw.flush();

        // Now read the response from the server.
        try {
            logger.trace("Awaiting PONG...");
            line = readLine();
        } catch (IOException e) {
            throw new IOException(ERR_CONNECTION_READ, e);
        }

        // We expect a PONG
        if (!PONG_PROTO.trim().equals(line)) {
            // But it could be something else, like -ERR

            // If it's a server error...
            if (line.startsWith(_ERR_OP_)) {
                // Remove -ERR, trim spaces and quotes, and convert to lower case.
                line = normalizeErr(line);
                throw new IOException("nats: " + line);
            }

            // Notify that we got an unexpected protocol.
            throw new IOException(String.format("nats: expected '%s', got '%s'", _PONG_OP_, line));
        }

        // This is where we are truly connected.
        status = ConnState.CONNECTED;
    }

    // This function is only used during the initial connection process
    protected String readLine() throws IOException {
        BufferedReader breader = conn.getBufferedReader();
        String s = null;
        logger.trace("readLine() Reading from input stream");
        s = breader.readLine();
        if (s == null) {
            throw new EOFException(ERR_CONNECTION_CLOSED);
        }
        logger.trace("<= {}", s != null ? s.trim() : "null");
        return s;
    }

    /*
     * This method is only used by processPing. It is also used in the gnatsd tests.
     */
    protected void sendProto(byte[] value, int length) throws IOException {
        logger.trace("in sendProto()");
        mu.lock();
        try {
            logger.trace("in sendProto(), writing");
            bw.write(value, 0, length);
            logger.trace("=> {}", new String(value).trim());
            kickFlusher();
        } finally {
            mu.unlock();
        }
    }

    // Generate a connect protocol message, issuing user/password if
    // applicable. The lock is assumed to be held upon entering.
    String connectProto() {
        String userInfo = getUrl().getUserInfo();
        String user = null;
        String pass = null;
        String token = null;

        if (userInfo != null) {
            // if no password, assume username is authToken
            String[] userpass = userInfo.split(":");
            if (userpass[0].length() > 0) {
                switch (userpass.length) {
                    case 1:
                        token = userpass[0];
                        break;
                    case 2:
                        user = userpass[0];
                        pass = userpass[1];
                        break;
                    default:
                        break;
                }
            }
        } else {
            // Take from options (possibly all empty strings)
            user = opts.getUsername();
            pass = opts.getPassword();
            token = opts.getToken();
        }

        ConnectInfo info = new ConnectInfo(opts.isVerbose(), opts.isPedantic(), user, pass, token,
                opts.isSecure(), opts.getConnectionName(), LANG_STRING, version,
                ClientProto.CLIENT_PROTO_INFO);

        String result = String.format(CONN_PROTO, info);
        return result;
    }

    protected Control readOp() throws IOException {
        // This is only used when creating a connection, so simplify
        // life and just create a BufferedReader to read the incoming
        // info string.
        //
        // Do not close the BufferedReader; let TcpConnection manage it.
        String str = readLine();
        Control control = new Control(str);
        logger.trace("readOp returning: " + control);
        return control;
    }

    // waitForExits will wait for all socket watcher threads to
    // complete before proceeding.
    private void waitForExits() {
        // Kick old flusher forcefully.
        kickFlusher();

        if (socketWatchersDoneLatch != null) {
            try {
                socketWatchersDoneLatch.await();
            } catch (InterruptedException e) {
                logger.warn("nats: interrupted waiting for threads to exit");
                Thread.currentThread().interrupt();
            }
        }
    }

    protected void spinUpSocketWatchers() {
        logger.trace("Spinning up threads");
        // Make sure everything has exited.
        waitForExits();

        socketWatchersDoneLatch = new CountDownLatch(NUM_WATCHER_THREADS);
        socketWatchersStartLatch = new CountDownLatch(NUM_WATCHER_THREADS);

        Future<?> task = scheduler.submit(new Runnable() {
            public void run() {
                logger.debug("readloop starting...");
                Thread.currentThread().setName("readloop");
                socketWatchersStartLatch.countDown();
                try {
                    socketWatchersStartLatch.await();
                    readLoop();
                } catch (InterruptedException e) {
                    logger.debug("Interrupted", e);
                }
                socketWatchersDoneLatch.countDown();
                logger.debug("readloop exiting");
            }
        });
        tasks.add(task);

        task = scheduler.submit(new Runnable() {
            public void run() {
                logger.debug("flusher starting...");
                Thread.currentThread().setName("flusher");
                socketWatchersStartLatch.countDown();
                try {
                    socketWatchersStartLatch.await();
                    flusher();
                } catch (InterruptedException e) {
                    logger.debug("Interrupted", e);
                }
                socketWatchersDoneLatch.countDown();
                logger.debug("flusher exiting");
            }
        });
        tasks.add(task);
        // resetFlushTimer();
        // socketWatchersDoneLatch.countDown();

        socketWatchersStartLatch.countDown();

        resetPingTimer();
    }

    protected class Control {
        String op = null;
        String args = null;

        protected Control(String s) {
            if (s == null) {
                return;
            }

            String[] parts = s.split(" ", 2);

            switch (parts.length) {
                case 1:
                    op = parts[0].trim();
                    break;
                case 2:
                    op = parts[0].trim();
                    args = parts[1].trim();
                    if (args.isEmpty()) {
                        args = null;
                    }
                    break;
                default:
            }
        }

        public String toString() {
            return "{op=" + op + ", args=" + args + "}";
        }
    }

    class ConnectInfo {
        @SerializedName("verbose")
        private Boolean verbose;

        @SerializedName("pedantic")
        private Boolean pedantic;

        @SerializedName("user")
        private String user;

        @SerializedName("pass")
        private String pass;

        @SerializedName("auth_token")
        private String token;

        @SerializedName("tls_required")
        private Boolean tlsRequired;

        @SerializedName("name")
        private String name;

        @SerializedName("lang")
        private String lang = ConnectionImpl.LANG_STRING;

        @SerializedName("version")
        private String version = ConnectionImpl.this.version;

        @SerializedName("protocol")
        private int protocol;

        private transient Gson gson = new GsonBuilder().create();

        public ConnectInfo(boolean verbose, boolean pedantic, String username, String password,
                String token, boolean secure, String connectionName, String lang, String version,
                ClientProto proto) {
            this.verbose = new Boolean(verbose);
            this.pedantic = new Boolean(pedantic);
            this.user = username;
            this.pass = password;
            this.token = token;
            this.tlsRequired = new Boolean(secure);
            this.name = connectionName;
            this.lang = lang;
            this.version = version;
            this.protocol = proto.getValue();
        }

        public String toString() {
            return gson.toJson(this);
        }
    }

    class Srv {
        URI url = null;
        int reconnects = 0;
        long lastAttempt = 0L;
        long lastAttemptNanos = 0L;
        boolean secure = false;

        protected Srv(URI url) {
            this.url = url;
            if (url.getScheme().equals(TLS_SCHEME)) {
                this.secure = true;
            }
        }

        // Mark the last attempt to connect to this Srv
        void updateLastAttempt() {
            lastAttemptNanos = System.nanoTime();
            lastAttempt = System.currentTimeMillis();
        }

        // Returns time since last attempt, in msec
        long timeSinceLastAttempt() {
            return (TimeUnit.NANOSECONDS.toMillis(System.nanoTime() - lastAttemptNanos));
        }

        public String toString() {
            SimpleDateFormat format = new SimpleDateFormat("MM/dd/yyyy hh:mm:ss");
            String dateToStr = format.format(new Date(lastAttempt));

            return String.format(
                    "{url=%s, reconnects=%d, lastAttempt=%s, timeSinceLastAttempt=%dms}",
                    url.toString(), reconnects, dateToStr, timeSinceLastAttempt());
        }
    }

    protected void readLoop() {
        Parser parser = null;
        int len;
        boolean sb;
        // stack copy
        TcpConnection conn = null;

        mu.lock();
        parser = this.parser;
        this.ps = parser.ps;
        mu.unlock();

        // Stack based buffer.
        byte[] buffer = new byte[DEFAULT_BUF_SIZE];

        while (true) {
            mu.lock();
            try {
                sb = (_isClosed() || _isReconnecting());
                if (sb) {
                    this.ps = parser.new ParseState();
                }
                conn = this.conn;
            } finally {
                mu.unlock();
            }

            if (sb || conn == null) {
                break;
            }

            try {
                len = br.read(buffer);
                // len = br.read(buffer, 0, DEFAULT_BUF_SIZE);
                if (len == -1) {
                    throw new IOException(ERR_STALE_CONNECTION);
                }
                parser.parse(buffer, len);
            } catch (IOException | ParseException e) {
                logger.debug("Exception in readloop(): '{}' (state: {})", e.getMessage(), status);
                if (status != ConnState.CLOSED) {
                    processOpError(e);
                }
                break;
            }
        }

        mu.lock();
        this.ps = null;
        mu.unlock();
    }

    /**
     * waitForMsgs waits on the conditional shared with readLoop and processMsg. It is used to
     * deliver messages to asynchronous subscribers.
     * 
     * @param sub the asynchronous subscriber
     * @throws InterruptedException if the thread is interrupted
     */
    protected void waitForMsgs(AsyncSubscriptionImpl sub) throws InterruptedException {
        boolean closed;
        long delivered = 0L;
        long max;
        Message msg;
        MessageHandler mcb;
        BlockingQueue<Message> mch;

        while (true) {
            sub.lock();
            try {
                mch = sub.getChannel();
                while (mch.size() == 0 && !sub.isClosed()) {
                    sub.pCond.await();
                }
                msg = mch.poll();
                if (msg != null) {
                    sub.pMsgs--;
                    sub.pBytes -= (msg.getData() == null ? 0 : msg.getData().length);
                }

                mcb = sub.msgHandler;
                max = sub.max;
                closed = sub.isClosed();
                if (!closed) {
                    sub.delivered++;
                    delivered = sub.delivered;
                }
            } finally {
                sub.unlock();
            }

            if (closed) {
                break;
            }
            // Deliver the message.
            if (msg != null && (max <= 0 || delivered <= max)) {
                mcb.onMessage(msg);
            }
            // If we have hit the max for delivered msgs, remove sub.
            if (max > 0 && delivered >= max) {
                mu.lock();
                try {
                    removeSub(sub);
                } finally {
                    mu.unlock();
                }
                break;
            }
        }
    }

    /**
     * processMsg is called by parse and will place the msg on the appropriate channel/pending queue
     * for processing. If the channel is full, or the pending queue is over the pending limits, the
     * connection is considered a slow consumer.
     * 
     * @param data the buffer containing the message body
     * @param offset the offset within this buffer of the beginning of the message body
     * @param length the length of the message body
     */
    protected void processMsg(byte[] data, int offset, int length) {
        SubscriptionImpl sub;

        mu.lock();
        try {
            stats.incrementInMsgs();
            stats.incrementInBytes(length);

            sub = subs.get(ps.ma.sid);
            if (sub == null) {
                return;
            }

            // Doing message create outside of the sub's lock to reduce contention.
            // It's possible that we end up not using the message, but that's ok.
            Message msg = new Message(ps.ma, sub, data, offset, length);

            sub.lock();
            try {
                sub.pMsgs++;
                if (sub.pMsgs > sub.pMsgsMax) {
                    sub.pMsgsMax = sub.pMsgs;
                }
                sub.pBytes += (msg.getData() == null ? 0 : msg.getData().length);
                if (sub.pBytes > sub.pBytesMax) {
                    sub.pBytesMax = sub.pBytes;
                }

                // Check for a Slow Consumer
                if ((sub.pMsgsLimit > 0 && sub.pMsgs > sub.pMsgsLimit)
                        || (sub.pBytesLimit > 0 && sub.pBytes > sub.pBytesLimit)) {
                    handleSlowConsumer(sub, msg);
                    return;
                } else {
                    // We use mch for everything, unlike Go client
                    if (sub.getChannel() != null) {
                        if (sub.getChannel().add(msg)) {
                            sub.pCond.signal();
                            // Clear Slow Consumer status
                            sub.setSlowConsumer(false);
                        } else {
                            handleSlowConsumer(sub, msg);
                            return;
                        }
                    }
                }
            } finally {
                sub.unlock();
            }
        } finally {
            mu.unlock();
        }
    }

    // Assumes you already have the lock
    protected void handleSlowConsumer(SubscriptionImpl sub, Message msg) {
        sub.dropped++;
        processSlowConsumer(sub);
        sub.pMsgs--;
        if (msg.getData() != null) {
            sub.pBytes -= msg.getData().length;
        }
    }

    void removeSub(SubscriptionImpl sub) {
        subs.remove(sub.getSid());
        sub.lock();
        try {
            if (sub.getChannel() != null) {
                sub.mch.clear();
                sub.mch = null;
            }

            // Mark as invalid
            sub.setConnection(null);
            sub.closed = true;
        } finally {
            sub.unlock();
        }
    }

    // processSlowConsumer will set SlowConsumer state and fire the
    // async error handler if registered.
    void processSlowConsumer(SubscriptionImpl sub) {
        final IOException ex = new IOException(ERR_SLOW_CONSUMER);
        final NATSException nex = new NATSException(ex, this, sub);
        setLastError(ex);
        if (opts.getExceptionHandler() != null && !sub.isSlowConsumer()) {
            cbexec.submit(new Runnable() {
                public void run() {
                    opts.getExceptionHandler().onException(nex);
                }
            });
        }
        sub.setSlowConsumer(true);
    }

    void processPermissionsViolation(String err) {
        final IOException serverEx = new IOException("nats: " + err);
        final NATSException nex = new NATSException(serverEx);
        nex.setConnection(this);
        setLastError(serverEx);
        if (opts.getExceptionHandler() != null) {
            cbexec.submit(new Runnable() {
                public void run() {
                    opts.getExceptionHandler().onException(nex);
                }
            });
        }
    }

    // FIXME: This is a hack
    // removeFlushEntry is needed when we need to discard queued up responses
    // for our pings as part of a flush call. This happens when we have a flush
    // call outstanding and we call close.
    protected boolean removeFlushEntry(BlockingQueue<Boolean> ch) {
        mu.lock();
        try {
            if (pongs == null) {
                return false;
            }

            for (BlockingQueue<Boolean> c : pongs) {
                if (c == ch) {
                    c.clear();
                    pongs.remove(c);
                    return true;
                }

            }
            return false;
        } finally {
            mu.unlock();
        }
    }

    // The lock must be held entering this function.
    protected void sendPing(BlockingQueue<Boolean> ch) {
        if (pongs == null) {
            pongs = createPongs();
        }

        if (ch != null) {
            pongs.add(ch);
        }

        try {
            bw.write(pingProtoBytes, 0, pingProtoBytesLen);
            logger.trace("=> {}", new String(pingProtoBytes).trim());
            bw.flush();
        } catch (IOException e) {
            setLastError(e);
        }
    }

    ArrayList<BlockingQueue<Boolean>> createPongs() {
        return new ArrayList<BlockingQueue<Boolean>>();
    }

    // This will fire periodically and send a client origin
    // ping to the server. Will also check that we have received
    // responses from the server.
    class PingTimerTask extends TimerTask {
        public void run() {
            mu.lock();
            if (status != ConnState.CONNECTED) {
                mu.unlock();
                return;
            }

            // Check for violation
            setActualPingsOutstanding(getActualPingsOutstanding() + 1);
            if (getActualPingsOutstanding() > opts.getMaxPingsOut()) {
                mu.unlock();
                processOpError(new IOException(ERR_STALE_CONNECTION));
                return;
            }

            sendPing(null);

            mu.unlock();
        }
    }

    ScheduledFuture<?> createPingTimer() {
        PingTimerTask pinger = new PingTimerTask();
        ScheduledFuture<?> future = scheduler.scheduleWithFixedDelay(pinger, opts.getPingInterval(),
                opts.getPingInterval(), TimeUnit.MILLISECONDS);
        return future;
    }

    protected void resetPingTimer() {
        mu.lock();
        try {
            if (ptmr != null) {
                ptmr.cancel(true);
                tasks.remove(ptmr);
            }

            if (opts.getPingInterval() > 0) {
                ptmr = createPingTimer();
                tasks.add(ptmr);
            }
        } finally {
            mu.unlock();
        }
    }

    class FlushTimerTask extends TimerTask {
        public void run() {
            flushSocket();
        }
    }

    // ScheduledFuture<?> createFlushTimer() {
    // String unitString = "";
    // switch (flushTimerUnit) {
    // case NANOSECONDS:
    // unitString = "nsec";
    // break;
    // case MICROSECONDS:
    // unitString = "usec";
    // break;
    // case MILLISECONDS:
    // unitString = "msec";
    // break;
    // case SECONDS:
    // unitString = "sec";
    // break;
    // default:
    // }
    //
    // logger.trace("flusher started with interval {}{}", flushTimerInterval, unitString);
    // FlushTimerTask flusher = new FlushTimerTask();
    // ScheduledFuture<?> future = scheduler.scheduleAtFixedRate(flusher, getFlushTimerInterval(),
    // getFlushTimerInterval(), flushTimerUnit);
    // return future;
    // }

    // protected void resetFlushTimer() {
    // mu.lock();
    // try {
    // if (ftmr != null) {
    // ftmr.cancel(true);
    // logger.trace("flusher cancelled");
    // }
    //
    // if (fch != null) {
    // fch.clear();
    // } else {
    // fch = createFlushChannel();
    // }
    // if (getFlushTimerInterval() > 0) {
    // ftmr = createFlushTimer();
    // logger.trace("flusher created");
    // }
    // } finally {
    // mu.unlock();
    // }
    // }

    protected void writeUnsubProto(SubscriptionImpl sub, long max) throws IOException {
        String str = String.format(UNSUB_PROTO, sub.getSid(), max > 0 ? Long.toString(max) : "");
        str = str.replaceAll(" +\r\n", "\r\n");
        byte[] unsub = str.getBytes();
        bw.write(unsub);
        logger.trace("=> {}", str.trim());
    }

    protected void unsubscribe(SubscriptionImpl sub, int max) throws IOException {
        unsubscribe(sub, (long) max);
    }

    // unsubscribe performs the low level unsubscribe to the server.
    // Use SubscriptionImpl.unsubscribe()
    protected void unsubscribe(SubscriptionImpl sub, long max) throws IOException {
        mu.lock();
        try {
            if (isClosed()) {
                throw new IllegalStateException(ERR_CONNECTION_CLOSED);
            }

            SubscriptionImpl s = subs.get(sub.getSid());
            // already unsubscribed
            if (s == null) {
                return;
            }

            // If the autounsubscribe max is > 0, set that on the subscription
            if (max > 0) {
                s.setMax(max);
            } else {
                removeSub(s);
            }

            // We will send all subscriptions when reconnecting
            // so that we can suppress here.
            if (!_isReconnecting()) {
                writeUnsubProto(s, max);
            }

            kickFlusher();
        } finally {
            mu.unlock();
        }
    }

    protected void kickFlusher() {
        if (bw != null) {
            if (fch != null) {
                fch.offer(true);
            }
        }
    }

    // Experimental per-iteration
    protected void flushSocket() {
        final OutputStream bw;
        final TcpConnection conn;
        final BlockingQueue<Boolean> fch;

        // snapshot the bw and conn since they can change from underneath of us.
        mu.lock();
        try {
            bw = this.bw;
            conn = this.conn;
            fch = this.fch;
        } finally {
            mu.unlock();
        }

        if (conn == null || bw == null) {
            return;
        }

        // Return if no work to do
        if (fch.poll() == null) {
            return;
        }

        mu.lock();
        try {
            // Check to see if we should bail out.
            if (!_isConnected() || isConnecting() || bw != this.bw || conn != this.conn) {
                return;
            }
            bw.flush();
            stats.incrementFlushes();
        } catch (IOException e) {
            logger.debug("I/O exception encountered during flush");
            this.setLastError(e);
        } finally {
            mu.unlock();
        }
    }

    // This is the loop of the flusher thread
    protected void flusher() throws InterruptedException {
        // snapshot the bw and conn since they can change from underneath of us.
        mu.lock();
        final OutputStream bw = this.bw;
        final TcpConnection conn = this.conn;
        final BlockingQueue<Boolean> fch = this.fch;
        mu.unlock();

        if (conn == null || bw == null) {
            return;
        }
        logger.trace("entering flusher loop...");
        while (fch.take()) {
            mu.lock();
            try {
                // logger.info("Flushing output stream...");
                // Check to see if we should bail out.
                if (!_isConnected() || isConnecting() || bw != this.bw || conn != this.conn) {
                    return;
                }
                bw.flush();
                stats.incrementFlushes();
            } catch (IOException e) {
                logger.debug("I/O exception encountered during flush");
                this.setLastError(e);
            } finally {
                mu.unlock();
            }
            sleepInterval(flushTimerInterval, flushTimerUnit);
        }
    }

    /*
     * (non-Javadoc)
     * 
     * @see io.nats.client.AbstractConnection#flush(int)
     */
    @Override
    public void flush(int timeout) throws Exception {
        Exception err = null;
        if (timeout <= 0) {
            throw new IllegalArgumentException(ERR_BAD_TIMEOUT);
        }

        BlockingQueue<Boolean> ch = null;
        mu.lock();
        try {
            if (_isClosed()) {
                throw new IllegalStateException(ERR_CONNECTION_CLOSED);
            }

            ch = createBooleanChannel(1);
            sendPing(ch);
        } finally {
            mu.unlock();
        }

        Boolean rv = null;
        while (!(Thread.currentThread().isInterrupted())) {
            try {
                rv = ch.poll(timeout, TimeUnit.MILLISECONDS);
                if (rv == null) {
                    err = new TimeoutException(ERR_TIMEOUT);
                } else if (rv == true) {
                    ch.clear();
                } else {
                    err = new IllegalStateException(ERR_CONNECTION_CLOSED);
                }
                break;
            } catch (InterruptedException e) {
                // Set interrupted flag.
                logger.debug("flush was interrupted while waiting for PONG", e);
                Thread.currentThread().interrupt();
            }
        }

        if (err != null) {
            this.removeFlushEntry(ch);
            throw err;
        }
    }


    /// Flush will perform a round trip to the server and return when it
    /// receives the internal reply.
    @Override
    public void flush() throws Exception {
        // 60 second default.
        flush(60000);
    }

    // resendSubscriptions will send our subscription state back to the
    // server. Used in reconnects
    protected void resendSubscriptions() {
        long adjustedMax = 0L;
        for (Long key : subs.keySet()) {
            SubscriptionImpl sub = subs.get(key);
            if (sub instanceof AsyncSubscription) {
                ((AsyncSubscriptionImpl) sub).start(); // enableAsyncProcessing()
            }
            logger.trace("Resending subscriptions:");
            sub.lock();
            try {
                logger.trace("Sub = {}", sub);
                if (sub.max > 0) {
                    if (sub.delivered < sub.max) {
                        adjustedMax = sub.max - sub.delivered;
                    }
                    // adjustedMax could be 0 here if the number of delivered msgs
                    // reached the max, if so unsubscribe.
                    if (adjustedMax == 0) {
                        // s.mu.unlock();
                        try {
                            unsubscribe(sub, 0);
                        } catch (Exception e) {
                            /* NOOP */
                        }
                        continue;
                    }
                }
            } finally {
                sub.unlock();
            }

            sendSubscriptionMessage(sub);
            if (adjustedMax > 0) {
                try {
                    // cannot call unsubscribe here. Need to just send proto
                    writeUnsubProto(sub, adjustedMax);
                } catch (Exception e) {
                    logger.debug("nats: exception while writing UNSUB proto");
                }
            }
        }
    }

    /**
     * subscribe is the internal subscribe function that indicates interest in a subject.
     * 
     * @param subj the subject
     * @param queue an optional subscription queue
     * @param cb async callback
     * @param ch channel
     * @return the Subscription object
     */
    SubscriptionImpl subscribe(String subject, String queue, MessageHandler cb,
            BlockingQueue<Message> ch) {
        final SubscriptionImpl sub;
        mu.lock();
        try {
            // Check for some error conditions.
            if (_isClosed()) {
                throw new IllegalStateException(ERR_CONNECTION_CLOSED);
            }

            if (cb == null && ch == null) {
                throw new IllegalArgumentException(ERR_BAD_SUBSCRIPTION);
            }

            if (cb != null) {
                sub = new AsyncSubscriptionImpl(this, subject, queue, cb);
                // If we have an async callback, start up a sub specific Runnable to deliver the
                // messages
                logger.debug("Starting subscription for subject '{}'", subject);
                subexec.submit(new Runnable() {
                    public void run() {
                        try {
                            waitForMsgs((AsyncSubscriptionImpl) sub);
                        } catch (InterruptedException e) {
                            logger.debug("Interrupted in waitForMsgs");
                            Thread.currentThread().interrupt();
                        }
                    }
                });
            } else {
                sub = new SyncSubscriptionImpl(this, subject, queue);
                sub.setChannel(ch);
            }

            // Sets sid and adds to subs map
            addSubscription(sub);

            // Send SUB proto
            if (!_isReconnecting()) {
                sendSubscriptionMessage(sub);
            }

            kickFlusher();

            return sub;
        } finally {
            mu.unlock();
        }
    }

    @Override
    public SyncSubscription subscribe(String subject) {
        return subscribeSync(subject, null);
    }

    @Override
    public SyncSubscription subscribe(String subject, String queue) {
        return subscribeSync(subject, queue);
    }

    @Override
    public AsyncSubscription subscribe(String subject, MessageHandler cb) {
        return (AsyncSubscriptionImpl) subscribe(subject, null, cb);
    }

    @Override
    public AsyncSubscription subscribe(String subj, String queue, MessageHandler cb) {
        return (AsyncSubscriptionImpl) subscribe(subj, queue, cb, null);
    }

    @Override
    @Deprecated
    public AsyncSubscription subscribeAsync(String subject, String queue, MessageHandler cb) {
        return (AsyncSubscriptionImpl) subscribe(subject, queue, cb, null);
    }

    @Override
    @Deprecated
    public AsyncSubscription subscribeAsync(String subj, MessageHandler cb) {
        return (AsyncSubscriptionImpl) subscribe(subj, null, cb);
    }

    private void addSubscription(SubscriptionImpl sub) {
        sub.setSid(sidCounter.incrementAndGet());
        subs.put(sub.getSid(), sub);
        logger.trace("Successfully added subscription to {} [{}]", sub.getSubject(), sub.getSid());
    }

    @Override
    public SyncSubscription subscribeSync(String subject, String queue) {
        return (SyncSubscription) subscribe(subject, queue, (MessageHandler) null,
                createMsgChannel());
    }

    @Override
    public SyncSubscription subscribeSync(String subject) {
        return (SyncSubscription) subscribe(subject, null, (MessageHandler) null,
                createMsgChannel());
    }

    // Use low level primitives to build the protocol for the publish
    // message.
    void writePublishProto(ByteBuffer buffer, byte[] subject, byte[] reply, int msgSize) {
        pubProtoBuf.put(subject, 0, subject.length);
        if (reply != null) {
            pubProtoBuf.put((byte) ' ');
            pubProtoBuf.put(reply, 0, reply.length);
        }
        pubProtoBuf.put((byte) ' ');

        byte[] bytes = new byte[12];
        int idx = bytes.length;
        if (msgSize > 0) {
            for (int l = msgSize; l > 0; l /= 10) {
                idx--;
                bytes[idx] = digits[l % 10];
            }
        } else {
            idx -= 1;
            bytes[idx] = digits[0];
        }
        pubProtoBuf.put(bytes, idx, bytes.length - idx);
        pubProtoBuf.put(crlfProtoBytes, 0, crlfProtoBytesLen);
    }

    // Used for handrolled itoa
    static final byte[] digits = { '0', '1', '2', '3', '4', '5', '6', '7', '8', '9' };

    // The internal publish operation sends a protocol data message by queueing into the buffered
    // OutputStream and kicking the flush go routine. These writes should be protected.
    void publish(byte[] subject, byte[] reply, byte[] data, boolean forceFlush) throws IOException {
        int msgSize = (data != null) ? data.length : 0;
        mu.lock();
        try {
            // Proactively reject payloads over the threshold set by server.
            if (msgSize > info.getMaxPayload()) {
                throw new IllegalArgumentException(ERR_MAX_PAYLOAD);
            }

            // Since we have the lock, examine directly for a tiny performance
            // boost in fastpath
            if (_isClosed()) {
                throw new IllegalStateException(ERR_CONNECTION_CLOSED);
            }

            // Check if we are reconnecting, and if so check if
            // we have exceeded our reconnect outbound buffer limits.
            if (_isReconnecting()) {
                // Flush to underlying buffer
                try {
                    bw.flush();
                } catch (IOException e) {
                    logger.error("I/O exception during flush", e);
                }
                if (pending.size() >= opts.getReconnectBufSize()) {
                    throw new IOException(ERR_RECONNECT_BUF_EXCEEDED);
                }
            }

            // write our pubProtoBuf buffer to the buffered writer.
            try {
                writePublishProto(pubProtoBuf, subject, reply, msgSize);
            } catch (BufferOverflowException e) {
                // We can get here if we have very large subjects.
                // Expand with some room to spare.
                logger.warn("nats: reallocating publish buffer due to overflow");
                int resizeAmount = Parser.MAX_CONTROL_LINE_SIZE + subject.length
                        + (reply != null ? reply.length : 0);

                buildPublishProtocolBuffer(resizeAmount);

                writePublishProto(pubProtoBuf, subject, reply, msgSize);
            }

            try {
                bw.write(pubProtoBuf.array(), 0, pubProtoBuf.position());
                pubProtoBuf.position(pubPrimBytesLen);

                if (msgSize > 0) {
                    bw.write(data, 0, msgSize);
                }

                bw.write(crlfProtoBytes, 0, crlfProtoBytesLen);
            } catch (IOException e) {
                setLastError(e);
                return;
            }

            stats.incrementOutMsgs();
            stats.incrementOutBytes(msgSize);

            if (forceFlush) {
                bw.flush();
                stats.incrementFlushes();
            } else {
                // Opportunistic flush
                if (fch.isEmpty()) {
                    kickFlusher();
                }
            }
        } finally {
            mu.unlock();
        }
    }

    // publish can throw a few different unchecked exceptions:
    // IllegalStateException, IllegalArgumentException, NullPointerException
    @Override
    public void publish(String subject, String reply, byte[] data, boolean flush)
            throws IOException {
        if (subject == null) {
            throw new NullPointerException(ERR_BAD_SUBJECT);
        }
        if (subject.isEmpty()) {
            throw new IllegalArgumentException(ERR_BAD_SUBJECT);
        }

        byte[] subjBytes = subject.getBytes();
        byte[] replyBytes = null;
        if (reply != null) {
            replyBytes = reply.getBytes();
        }
        publish(subjBytes, replyBytes, data, flush);
    } // publish

    @Override
    public void publish(String subject, String reply, byte[] data) throws IOException {
        publish(subject, reply, data, false);
    } // publish

    @Override
    public void publish(String subject, byte[] data) throws IOException {
        publish(subject, (String) null, data);
    }

    @Override
    public void publish(Message msg) throws IOException {
        publish(msg.getSubjectBytes(), msg.getReplyToBytes(), msg.getData(), false);
    }

    @Override
    public Message request(String subject, byte[] data, long timeout, TimeUnit unit)
            throws TimeoutException, IOException {
        String inbox = newInbox();
        BlockingQueue<Message> ch = createMsgChannel(8);

        Message msg = null;
        if (Thread.currentThread().isInterrupted()) {
            Thread.interrupted();
        }
        try (SyncSubscription sub = (SyncSubscription) subscribe(inbox, null, null, ch)) {
            sub.autoUnsubscribe(1);
            publish(subject, inbox, data);
            try {
                msg = sub.nextMessage(timeout, unit);
            } catch (InterruptedException e) {
                // There is nothing a caller can do with this, so swallow it.
                logger.debug("request() interrupted (and cleared)", e);
                Thread.interrupted();
            }

            return msg;
        }
    }

    @Override
    public Message request(String subject, byte[] data, long timeout)
            throws TimeoutException, IOException {
        return request(subject, data, timeout, TimeUnit.MILLISECONDS);
    }

    @Override
    public Message request(String subject, byte[] data) throws IOException, TimeoutException {
        return request(subject, data, -1, TimeUnit.MILLISECONDS);
    }

    @Override
    public String newInbox() {
        String inbox = String.format("%s%s", inboxPrefix, NUID.nextGlobal());
        return inbox;
    }

    @Override
    public synchronized Statistics getStats() {
        return new Statistics(stats);
    }

    @Override
    public synchronized void resetStats() {
        stats.clear();
    }

    @Override
    public synchronized long getMaxPayload() {
        return info.getMaxPayload();
    }

    // Assumes already have the lock
    protected void sendSubscriptionMessage(SubscriptionImpl sub) {
        // We will send these for all subs when we reconnect
        // so that we can suppress here.
        String queue = sub.getQueue();
        String subLine = String.format(SUB_PROTO, sub.getSubject(),
                (queue != null && !queue.isEmpty()) ? " " + queue : "", sub.getSid());
        try {
            bw.write(subLine.getBytes());
            // logger.trace("=> {}", s.trim() );
        } catch (IOException e) {
            logger.warn("nats: I/O exception while sending subscription message");
        }
    }

    @Override
    public ClosedCallback getClosedCallback() {
        return opts.getClosedCallback();
    }

    @Override
    public void setClosedCallback(ClosedCallback cb) {
        mu.lock();
        try {
            opts.setClosedCallback(cb);
        } finally {
            mu.unlock();
        }
    }

    @Override
    public DisconnectedCallback getDisconnectedCallback() {
        return opts.getDisconnectedCallback();
    }

    @Override
    public void setDisconnectedCallback(DisconnectedCallback cb) {
        mu.lock();
        try {
            opts.setDisconnectedCallback(cb);
        } finally {
            mu.unlock();
        }
    }

    @Override
    public ReconnectedCallback getReconnectedCallback() {
        return opts.getReconnectedCallback();
    }

    @Override
    public void setReconnectedCallback(ReconnectedCallback cb) {
        mu.lock();
        try {
            opts.setReconnectedCallback(cb);
        } finally {
            mu.unlock();
        }
    }

    @Override
    public ExceptionHandler getExceptionHandler() {
        return opts.getExceptionHandler();
    }

    @Override
    public void setExceptionHandler(ExceptionHandler exceptionHandler) {
        mu.lock();
        try {
            opts.setExceptionHandler(exceptionHandler);
        } finally {
            mu.unlock();
        }
    }

    @Override
    public String getConnectedUrl() {
        mu.lock();
        try {
            if (status != ConnState.CONNECTED) {
                return null;
            }
            return getUrl().toString();
        } finally {
            mu.unlock();
        }
    }

    @Override
    public String getConnectedServerId() {
        mu.lock();
        try {
            if (status != ConnState.CONNECTED) {
                return null;
            }
            return info.getId();
        } finally {
            mu.unlock();
        }
    }

    @Override
    public ConnState getState() {
        mu.lock();
        try {
            return this.status;
        } finally {
            mu.unlock();
        }
    }

    @Override
    public ServerInfo getConnectedServerInfo() {
        return this.info;
    }

    void setConnectedServerInfo(ServerInfo info) {
        this.info = info;
    }

    void setConnectedServerInfo(String info) {
        processInfo(info);
    }

    @Override
    public Exception getLastException() {
        return lastEx;
    }

    void setLastError(Exception err) {
        this.lastEx = err;
    }

    protected Options getOptions() {
        return this.opts;
    }

    void setPending(ByteArrayOutputStream pending) {
        this.pending = pending;
    }

    ByteArrayOutputStream getPending() {
        return this.pending;
    }

    protected void sleepInterval(long timeout, TimeUnit unit) throws InterruptedException {
        unit.sleep(timeout);
    }

    void setOutputStream(OutputStream out) {
        mu.lock();
        try {
            this.bw = out;
        } finally {
            mu.unlock();
        }
    }

    OutputStream getOutputStream() {
        return bw;
    }

    void setInputStream(InputStream in) {
        mu.lock();
        try {
            this.br = in;
        } finally {
            mu.unlock();
        }
    }

    InputStream getInputStream() {
        return br;
    }


    protected ArrayList<BlockingQueue<Boolean>> getPongs() {
        return pongs;
    }

    protected void setPongs(ArrayList<BlockingQueue<Boolean>> pongs) {
        this.pongs = pongs;
    }

    protected Map<Long, SubscriptionImpl> getSubs() {
        return subs;
    }

    protected void setSubs(Map<Long, SubscriptionImpl> subs) {
        this.subs = subs;
    }

    // for testing purposes
    protected List<Srv> getServerPool() {
        return this.srvPool;
    }

    // for testing purposes
    protected void setServerPool(List<Srv> pool) {
        this.srvPool = pool;
    }

    @Override
    public int getPendingByteCount() {
        int rv = 0;
        if (getPending() != null) {
            rv = getPending().size();
        }
        return rv;
    }

    protected void setFlushChannel(BlockingQueue<Boolean> fch) {
        this.fch = fch;
    }

    protected BlockingQueue<Boolean> getFlushChannel() {
        return fch;
    }

    protected void setTcpConnection(TcpConnection conn) {
        this.conn = conn;
    }

    protected TcpConnection getTcpConnection() {
        return this.conn;
    }

    protected void setTcpConnectionFactory(TcpConnectionFactory factory) {
        this.tcf = factory;
    }

    protected TcpConnectionFactory getTcpConnectionFactory() {
        return this.tcf;
    }

    URI getUrl() {
        return url;
    }

    void setUrl(URI url) {
        this.url = url;
    }

    int getActualPingsOutstanding() {
        return pout;
    }

    void setActualPingsOutstanding(int pout) {
        this.pout = pout;
    }

    ScheduledFuture<?> getPingTimer() {
        return ptmr;
    }

    void setPingTimer(ScheduledFuture<?> ptmr) {
        this.ptmr = ptmr;
    }

    // public long getFlushTimerInterval() {
    // return flushTimerInterval;
    // }
    //
    // public long getFlushTimerInterval(TimeUnit unit) {
    // return unit.convert(flushTimerInterval, flushTimerUnit);
    // }
    //
    // public void setFlushTimerInterval(long msec) {
    // // assumes supplied value is msec
    // this.flushTimerInterval = TimeUnit.MILLISECONDS.toNanos(msec);
    // resetFlushTimer();
    // }
    //
    // public void setFlushTimerInterval(int duration, TimeUnit unit) {
    // this.flushTimerInterval = duration;
    // this.flushTimerUnit = unit;
    // resetFlushTimer();
    // }

}<|MERGE_RESOLUTION|>--- conflicted
+++ resolved
@@ -78,7 +78,6 @@
     public ConnState status = ConnState.DISCONNECTED;
 
     protected static final String STALE_CONNECTION = "Stale Connection";
-<<<<<<< HEAD
 
     protected static final String SCHEDULER_NAME = "jnats-scheduler";
     protected static final String CB_SCHEDULER_NAME = "jnats-callbacks";
@@ -86,11 +85,6 @@
 
     protected static final int MAX_SUB_THREADS = 1000;
     protected static final int MAX_THREADS = 4 + MAX_SUB_THREADS;
-=======
-    protected static final String NATS_EXEC = "jnats-exec";
-    protected static final String NATS_SUB = "jnats-sub";
-    protected static final String NATS_CB = "jnats-callbacks";
->>>>>>> fe3bbd70
 
     // Default language string for CONNECT message
     protected static final String LANG_STRING = "java";
@@ -253,16 +247,9 @@
     }
 
     void setup() {
-<<<<<<< HEAD
         scheduler = createScheduler();
         subexec = createSubscriptionScheduler();
         cbexec = createCallbackScheduler();
-=======
-        scheduler = Executors.newScheduledThreadPool(2);
-        cbexec = Executors.newSingleThreadExecutor(new NatsThreadFactory(NATS_CB));
-        exec = Executors.newCachedThreadPool(new NatsThreadFactory(NATS_EXEC));
-        subexec = Executors.newCachedThreadPool(new NatsThreadFactory(NATS_SUB));
->>>>>>> fe3bbd70
         fch = createFlushChannel();
         pongs = createPongs();
         subs.clear();
@@ -639,7 +626,9 @@
             }
 
             if (scheduler != null) {
-                for (Future<?> task : tasks) {
+                for (
+
+                Future<?> task : tasks) {
                     task.cancel(true);
                 }
                 scheduler.shutdownNow();
@@ -649,18 +638,8 @@
                 subexec.shutdownNow();
             }
 
-<<<<<<< HEAD
             if (cbexec != null) {
-                cbexec.shutdownNow();
-=======
-            if (scheduler != null) {
-                scheduler.shutdownNow();
-            }
-
-            if (cbexec != null) {
-                // Let any connection callbacks finish
                 cbexec.shutdown();
->>>>>>> fe3bbd70
             }
 
         } finally {
@@ -858,13 +837,8 @@
 
                 logger.trace("\t\tspawning doReconnect() in state {}", status);
 
-<<<<<<< HEAD
                 if (scheduler.isShutdown()) {
                     scheduler = createScheduler();
-=======
-                if (exec.isShutdown()) {
-                    exec = Executors.newCachedThreadPool(new NatsThreadFactory(NATS_EXEC));
->>>>>>> fe3bbd70
                 }
                 scheduler.submit(new Runnable() {
                     public void run() {
@@ -873,12 +847,8 @@
                     }
                 });
                 if (cbexec.isShutdown()) {
-<<<<<<< HEAD
                     cbexec = Executors
                             .newSingleThreadExecutor(new NatsThreadFactory("callback-thread"));
-=======
-                    cbexec = Executors.newSingleThreadExecutor(new NatsThreadFactory(NATS_EXEC));
->>>>>>> fe3bbd70
                 }
                 logger.trace("\t\tspawned doReconnect() in state {}", status);
                 return;
