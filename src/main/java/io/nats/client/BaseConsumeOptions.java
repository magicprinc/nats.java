--- conflicted
+++ resolved
@@ -137,13 +137,6 @@
             bytes(readLong(jsonValue, BYTES, -1));
             expiresIn(readLong(jsonValue, EXPIRES_IN, MIN_EXPIRES_MILLS));
             thresholdPercent(readInteger(jsonValue, THRESHOLD_PERCENT, -1));
-<<<<<<< HEAD
-=======
-            raiseStatusWarnings(readBoolean(jsonValue, RAISE_STATUS_WARNINGS, false));
-            if (readBoolean(jsonValue, NO_WAIT, false)) {
-                noWait();
-            }
->>>>>>> b203e29e
             return getThis();
         }
 
